"""Test suite for supervisor.options"""

import os
import sys
import tempfile
import supervisor.medusa.text_socket as socket
import unittest
import signal
import shutil
import errno
try:
    # Python < 3
    from StringIO import StringIO
except ImportError:
    # Python >= 3
    from io import StringIO

from mock import Mock, patch, sentinel
from supervisor.py3compat import *
from supervisor import read_file

try:
    from StringIO import StringIO
except ImportError:
    from io import StringIO

from supervisor.tests.base import DummySupervisor
from supervisor.tests.base import DummyLogger
from supervisor.tests.base import DummyOptions
from supervisor.tests.base import DummyPConfig
from supervisor.tests.base import DummyProcess
from supervisor.tests.base import DummySocketConfig
from supervisor.tests.base import lstrip

class OptionTests(unittest.TestCase):

    def _makeOptions(self, read_error=False):
        from supervisor.options import Options
        from supervisor.datatypes import integer

        class MyOptions(Options):
            master = {
                'other': 41 }
            def __init__(self, read_error=read_error):
                self.read_error = read_error
                Options.__init__(self)
                class Foo(object): pass
                self.configroot = Foo()

            def read_config(self, fp):
                if self.read_error:
                    raise ValueError(self.read_error)
                # Pretend we read it from file:
                self.configroot.__dict__.update(self.default_map)
                self.configroot.__dict__.update(self.master)

        options = MyOptions()
        options.configfile = StringIO()
        options.add(name='anoption', confname='anoption',
                    short='o', long='option', default='default')
        options.add(name='other', confname='other', env='OTHER',
                    short='p:', long='other=', handler=integer)
        return options

    def test_searchpaths(self):
        options = self._makeOptions()
        self.assertEqual(len(options.searchpaths), 5)
        self.assertTrue('supervisord.conf' in options.searchpaths)
        self.assertTrue('etc/supervisord.conf' in options.searchpaths)
        self.assertTrue('/etc/supervisord.conf' in options.searchpaths)

    def test_options_and_args_order(self):
        # Only config file exists
        options = self._makeOptions()
        options.realize([])
        self.assertEqual(options.anoption, 'default')
        self.assertEqual(options.other, 41)

        # Env should trump config
        options = self._makeOptions()
        os.environ['OTHER'] = '42'
        options.realize([])
        self.assertEqual(options.other, 42)

        # Opt should trump both env (still set) and config
        options = self._makeOptions()
        options.realize(['-p', '43'])
        self.assertEqual(options.other, 43)
        del os.environ['OTHER']

    def test_config_reload(self):
        options = self._makeOptions()
        options.realize([])
        self.assertEqual(options.other, 41)
        options.master['other'] = 42
<<<<<<< HEAD
        options.process_config()
=======
        options.process_config_file()
>>>>>>> dd7d2e1a
        self.assertEqual(options.other, 42)

    def test_config_reload_do_usage_false(self):
        options = self._makeOptions(read_error='error')
        self.assertRaises(ValueError, options.process_config,
                          False)

    def test_config_reload_do_usage_true(self):
        options = self._makeOptions(read_error='error')
        L = []
        def exit(num):
            L.append(num)
        options.stderr = options.stdout = StringIO()
        options.exit = exit
        options.configroot.anoption = 1
        options.configroot.other = 1
        options.process_config(True)
        self.assertEqual(L, [2])

    def test__set(self):
        from supervisor.options import Options
        options = Options()
        options._set('foo', 'bar', 0)
        self.assertEqual(options.foo, 'bar')
        self.assertEqual(options.attr_priorities['foo'], 0)
        options._set('foo', 'baz', 1)
        self.assertEqual(options.foo, 'baz')
        self.assertEqual(options.attr_priorities['foo'], 1)
        options._set('foo', 'gazonk', 0)
        self.assertEqual(options.foo, 'baz')
        self.assertEqual(options.attr_priorities['foo'], 1)
        options._set('foo', 'gazonk', 1)
        self.assertEqual(options.foo, 'gazonk')

class ClientOptionsTests(unittest.TestCase):
    def _getTargetClass(self):
        from supervisor.options import ClientOptions
        return ClientOptions

    def _makeOne(self):
        return self._getTargetClass()()

    def test_no_config_file(self):
        """Making sure config file is not required."""
        instance = self._makeOne()

        # No default config file search in case they would exist
        self.assertTrue(len(instance.searchpaths) > 0)
        instance.searchpaths = []

        class DummyException(Exception):
            pass
        def dummy_exit(self, _exitcode=0):
            raise DummyException()
        instance.exit = dummy_exit

        instance.realize(args=['-s', 'http://localhost:9001', '-u', 'chris',
                               '-p', '123'])

        self.assertEqual(instance.interactive, 1)
        self.assertEqual(instance.serverurl, 'http://localhost:9001')
        self.assertEqual(instance.username, 'chris')
        self.assertEqual(instance.password, '123')

    def test_options(self):
        tempdir = tempfile.gettempdir()
        s = lstrip("""[supervisorctl]
        serverurl=http://localhost:9001
        username=chris
        password=123
        prompt=mysupervisor
        history_file=%s/sc_history
        """ % tempdir)

        fp = StringIO(s)
        instance = self._makeOne()
        instance.configfile = fp
        instance.realize(args=[])
        self.assertEqual(instance.interactive, True)
        history_file = os.path.join(tempdir, 'sc_history')
        self.assertEqual(instance.history_file, history_file)
        options = instance.configroot.supervisorctl
        self.assertEqual(options.prompt, 'mysupervisor')
        self.assertEqual(options.serverurl, 'http://localhost:9001')
        self.assertEqual(options.username, 'chris')
        self.assertEqual(options.password, '123')
        self.assertEqual(options.history_file, history_file)

    def test_unreadable_config_file(self):
        # Quick and dirty way of coming up with a decent filename
        tempf = tempfile.NamedTemporaryFile()
        fname = tempf.name
        tempf.close()
        self.assertFalse(os.path.exists(fname))

        instance = self._makeOne()
        instance.stderr = StringIO()

        class DummyException(Exception):
            def __init__(self, exitcode):
                self.exitcode = exitcode
        def dummy_exit(self, exitcode=2):
            # Important default exitcode=2 like sys.exit.
            raise DummyException(exitcode)
        instance.exit = dummy_exit
        try:
            instance.realize(args=['-c', fname])
        except DummyException, e:
            self.assertEqual(e.exitcode, 2)
        else:
            self.fail("expected exception")

        try:
            instance.read_config(fname)
        except ValueError, e:
            self.assertTrue("could not find config file" in str(e))
        else:
            self.fail("expected exception")

        tempf = tempfile.NamedTemporaryFile()
        os.chmod(tempf.name, 0) # Removing read perms
        try:
            instance.read_config(tempf.name)
        except ValueError, e:
            self.assertTrue("could not read config file" in str(e))
        else:
            self.fail("expected exception")
        tempf.close()

    def test_options_unixsocket_cli(self):
        fp = StringIO('[supervisorctl]')
        instance = self._makeOne()
        instance.configfile = fp
        instance.realize(args=['--serverurl', 'unix:///dev/null'])
        self.assertEqual(instance.serverurl, 'unix:///dev/null')

class ServerOptionsTests(unittest.TestCase):
    def _getTargetClass(self):
        from supervisor.options import ServerOptions
        return ServerOptions

    def _makeOne(self):
        return self._getTargetClass()()

    def test_version(self):
        from supervisor.options import VERSION
        options = self._makeOne()
        options.stdout = StringIO()
        self.assertRaises(SystemExit, options.version, None)
        self.assertEqual(options.stdout.getvalue(), VERSION + '\n')

    def test_options(self):
        s = lstrip("""[inet_http_server]
        port=127.0.0.1:8999
        username=chrism
        password=foo

        [supervisord]
        directory=%(tempdir)s
        backofflimit=10
        user=root
        umask=022
        logfile=supervisord.log
        logfile_maxbytes=1000MB
        logfile_backups=5
        loglevel=error
        pidfile=supervisord.pid
        nodaemon=true
        identifier=fleeb
        childlogdir=%(tempdir)s
        nocleanup=true
        minfds=2048
        minprocs=300
        environment=FAKE_ENV_VAR=/some/path

        [program:cat1]
        command=/bin/cat
        priority=1
        autostart=true
        user=root
        stdout_logfile=/tmp/cat.log
        stopsignal=KILL
        stopwaitsecs=5
        startsecs=5
        startretries=10
        directory=/tmp
        umask=002

        [program:cat2]
        priority=2
        command=/bin/cat
        autostart=true
        autorestart=false
        stdout_logfile_maxbytes = 1024
        stdout_logfile_backups = 2
        stdout_logfile = /tmp/cat2.log

        [program:cat3]
        priority=3
        process_name = replaced
        command=/bin/cat
        autorestart=true
        exitcodes=0,1,127
        stopasgroup=true
        killasgroup=true

        [program:cat4]
        priority=4
        process_name = fleeb_%%(process_num)s
        numprocs = 2
        command = /bin/cat
        autorestart=unexpected

        [program:cat5]
        priority=5
        process_name = foo_%%(process_num)02d
        numprocs = 2
        numprocs_start = 1
        command = /bin/cat
        directory = /some/path/foo_%%(process_num)02d
        """ % {'tempdir':tempfile.gettempdir()})

        from supervisor import datatypes

        fp = StringIO(s)
        instance = self._makeOne()
        instance.configfile = fp
        instance.realize(args=[])
        options = instance.configroot.supervisord
        self.assertEqual(options.directory, tempfile.gettempdir())
        self.assertEqual(options.umask, 18) # 022 in Py2, 0o22 in Py3
        self.assertEqual(options.logfile, 'supervisord.log')
        self.assertEqual(options.logfile_maxbytes, 1000 * 1024 * 1024)
        self.assertEqual(options.logfile_backups, 5)
        self.assertEqual(options.loglevel, 40)
        self.assertEqual(options.pidfile, 'supervisord.pid')
        self.assertEqual(options.nodaemon, True)
        self.assertEqual(options.identifier, 'fleeb')
        self.assertEqual(options.childlogdir, tempfile.gettempdir())
        self.assertEqual(len(options.server_configs), 1)
        self.assertEqual(options.server_configs[0]['family'], socket.AF_INET)
        self.assertEqual(options.server_configs[0]['host'], '127.0.0.1')
        self.assertEqual(options.server_configs[0]['port'], 8999)
        self.assertEqual(options.server_configs[0]['username'], 'chrism')
        self.assertEqual(options.server_configs[0]['password'], 'foo')
        self.assertEqual(options.nocleanup, True)
        self.assertEqual(options.minfds, 2048)
        self.assertEqual(options.minprocs, 300)
        self.assertEqual(options.nocleanup, True)
        self.assertEqual(len(options.process_group_configs), 5)
        self.assertEqual(options.environment, dict(FAKE_ENV_VAR='/some/path'))

        cat1 = options.process_group_configs[0]
        self.assertEqual(cat1.name, 'cat1')
        self.assertEqual(cat1.priority, 1)
        self.assertEqual(len(cat1.process_configs), 1)

        proc1 = cat1.process_configs[0]
        self.assertEqual(proc1.name, 'cat1')
        self.assertEqual(proc1.command, '/bin/cat')
        self.assertEqual(proc1.priority, 1)
        self.assertEqual(proc1.autostart, True)
        self.assertEqual(proc1.autorestart, datatypes.RestartWhenExitUnexpected)
        self.assertEqual(proc1.startsecs, 5)
        self.assertEqual(proc1.startretries, 10)
        self.assertEqual(proc1.uid, 0)
        self.assertEqual(proc1.stdout_logfile, '/tmp/cat.log')
        self.assertEqual(proc1.stopsignal, signal.SIGKILL)
        self.assertEqual(proc1.stopwaitsecs, 5)
        self.assertEqual(proc1.stopasgroup, False)
        self.assertEqual(proc1.killasgroup, False)
        self.assertEqual(proc1.stdout_logfile_maxbytes,
                         datatypes.byte_size('50MB'))
        self.assertEqual(proc1.stdout_logfile_backups, 10)
        self.assertEqual(proc1.exitcodes, [0,2])
        self.assertEqual(proc1.directory, '/tmp')
        self.assertEqual(proc1.umask, 2)
        self.assertEqual(proc1.environment, dict(FAKE_ENV_VAR='/some/path'))

        cat2 = options.process_group_configs[1]
        self.assertEqual(cat2.name, 'cat2')
        self.assertEqual(cat2.priority, 2)
        self.assertEqual(len(cat2.process_configs), 1)

        proc2 = cat2.process_configs[0]
        self.assertEqual(proc2.name, 'cat2')
        self.assertEqual(proc2.command, '/bin/cat')
        self.assertEqual(proc2.priority, 2)
        self.assertEqual(proc2.autostart, True)
        self.assertEqual(proc2.autorestart, False)
        self.assertEqual(proc2.uid, None)
        self.assertEqual(proc2.stdout_logfile, '/tmp/cat2.log')
        self.assertEqual(proc2.stopsignal, signal.SIGTERM)
        self.assertEqual(proc2.stopasgroup, False)
        self.assertEqual(proc2.killasgroup, False)
        self.assertEqual(proc2.stdout_logfile_maxbytes, 1024)
        self.assertEqual(proc2.stdout_logfile_backups, 2)
        self.assertEqual(proc2.exitcodes, [0,2])
        self.assertEqual(proc2.directory, None)

        cat3 = options.process_group_configs[2]
        self.assertEqual(cat3.name, 'cat3')
        self.assertEqual(cat3.priority, 3)
        self.assertEqual(len(cat3.process_configs), 1)

        proc3 = cat3.process_configs[0]
        self.assertEqual(proc3.name, 'replaced')
        self.assertEqual(proc3.command, '/bin/cat')
        self.assertEqual(proc3.priority, 3)
        self.assertEqual(proc3.autostart, True)
        self.assertEqual(proc3.autorestart, datatypes.RestartUnconditionally)
        self.assertEqual(proc3.uid, None)
        self.assertEqual(proc3.stdout_logfile, datatypes.Automatic)
        self.assertEqual(proc3.stdout_logfile_maxbytes,
                         datatypes.byte_size('50MB'))
        self.assertEqual(proc3.stdout_logfile_backups, 10)
        self.assertEqual(proc3.exitcodes, [0,1,127])
        self.assertEqual(proc3.stopsignal, signal.SIGTERM)
        self.assertEqual(proc3.stopasgroup, True)
        self.assertEqual(proc3.killasgroup, True)

        cat4 = options.process_group_configs[3]
        self.assertEqual(cat4.name, 'cat4')
        self.assertEqual(cat4.priority, 4)
        self.assertEqual(len(cat4.process_configs), 2)

        proc4_a = cat4.process_configs[0]
        self.assertEqual(proc4_a.name, 'fleeb_0')
        self.assertEqual(proc4_a.command, '/bin/cat')
        self.assertEqual(proc4_a.priority, 4)
        self.assertEqual(proc4_a.autostart, True)
        self.assertEqual(proc4_a.autorestart,
                         datatypes.RestartWhenExitUnexpected)
        self.assertEqual(proc4_a.uid, None)
        self.assertEqual(proc4_a.stdout_logfile, datatypes.Automatic)
        self.assertEqual(proc4_a.stdout_logfile_maxbytes,
                         datatypes.byte_size('50MB'))
        self.assertEqual(proc4_a.stdout_logfile_backups, 10)
        self.assertEqual(proc4_a.exitcodes, [0,2])
        self.assertEqual(proc4_a.stopsignal, signal.SIGTERM)
        self.assertEqual(proc4_a.stopasgroup, False)
        self.assertEqual(proc4_a.killasgroup, False)
        self.assertEqual(proc4_a.directory, None)

        proc4_b = cat4.process_configs[1]
        self.assertEqual(proc4_b.name, 'fleeb_1')
        self.assertEqual(proc4_b.command, '/bin/cat')
        self.assertEqual(proc4_b.priority, 4)
        self.assertEqual(proc4_b.autostart, True)
        self.assertEqual(proc4_b.autorestart,
                         datatypes.RestartWhenExitUnexpected)
        self.assertEqual(proc4_b.uid, None)
        self.assertEqual(proc4_b.stdout_logfile, datatypes.Automatic)
        self.assertEqual(proc4_b.stdout_logfile_maxbytes,
                         datatypes.byte_size('50MB'))
        self.assertEqual(proc4_b.stdout_logfile_backups, 10)
        self.assertEqual(proc4_b.exitcodes, [0,2])
        self.assertEqual(proc4_b.stopsignal, signal.SIGTERM)
        self.assertEqual(proc4_b.stopasgroup, False)
        self.assertEqual(proc4_b.killasgroup, False)
        self.assertEqual(proc4_b.directory, None)

        cat5 = options.process_group_configs[4]
        self.assertEqual(cat5.name, 'cat5')
        self.assertEqual(cat5.priority, 5)
        self.assertEqual(len(cat5.process_configs), 2)

        proc5_a = cat5.process_configs[0]
        self.assertEqual(proc5_a.name, 'foo_01')
        self.assertEqual(proc5_a.directory, '/some/path/foo_01')

        proc5_b = cat5.process_configs[1]
        self.assertEqual(proc5_b.name, 'foo_02')
        self.assertEqual(proc5_b.directory, '/some/path/foo_02')

        here = os.path.abspath(os.getcwd())
        self.assertEqual(instance.uid, 0)
        self.assertEqual(instance.gid, 0)
        self.assertEqual(instance.directory, tempfile.gettempdir())
        self.assertEqual(instance.umask, 18) # 022 in Py2, 0o22 in Py3
        self.assertEqual(instance.logfile, os.path.join(here,'supervisord.log'))
        self.assertEqual(instance.logfile_maxbytes, 1000 * 1024 * 1024)
        self.assertEqual(instance.logfile_backups, 5)
        self.assertEqual(instance.loglevel, 40)
        self.assertEqual(instance.pidfile, os.path.join(here,'supervisord.pid'))
        self.assertEqual(instance.nodaemon, True)
        self.assertEqual(instance.passwdfile, None)
        self.assertEqual(instance.identifier, 'fleeb')
        self.assertEqual(instance.childlogdir, tempfile.gettempdir())

        self.assertEqual(len(instance.server_configs), 1)
        self.assertEqual(instance.server_configs[0]['family'], socket.AF_INET)
        self.assertEqual(instance.server_configs[0]['host'], '127.0.0.1')
        self.assertEqual(instance.server_configs[0]['port'], 8999)
        self.assertEqual(instance.server_configs[0]['username'], 'chrism')
        self.assertEqual(instance.server_configs[0]['password'], 'foo')

        self.assertEqual(instance.nocleanup, True)
        self.assertEqual(instance.minfds, 2048)
        self.assertEqual(instance.minprocs, 300)

    def test_no_config_file_exits(self):
        instance = self._makeOne()

        # No default config file search in case they would exist
        self.assertTrue(len(instance.searchpaths) > 0)
        instance.searchpaths = []

        class DummyException(Exception):
            def __init__(self, exitcode):
                self.exitcode = exitcode
        def dummy_exit(exitcode=2):
            # Important default exitcode=2 like sys.exit.
            raise DummyException(exitcode)
        instance.exit = dummy_exit

        # Making sure we capture stdout and stderr
        instance.stderr = StringIO()

        try:
            instance.realize()
        except DummyException, e:
            # Caught expected exception
            import traceback
            self.assertEqual(e.exitcode, 2,
                              "Wrong exitcode for: %s" % traceback.format_exc(e))
        else:
            self.fail("Did not get a DummyException.")

    def test_reload(self):
        text = lstrip("""\
        [supervisord]
        user=root

        [program:one]
        command = /bin/cat

        [program:two]
        command = /bin/dog

        [program:four]
        command = /bin/sheep

        [group:thegroup]
        programs = one,two
        """)

        instance = self._makeOne()
        instance.configfile = StringIO(text)
        instance.realize(args=[])

        section = instance.configroot.supervisord

        self.assertEqual(len(section.process_group_configs), 2)

        cat = section.process_group_configs[0]
        self.assertEqual(len(cat.process_configs), 1)

        cat = section.process_group_configs[1]
        self.assertEqual(len(cat.process_configs), 2)
        self.assertTrue(section.process_group_configs is
                        instance.process_group_configs)

        text = lstrip("""\
        [supervisord]
        user=root

        [program:one]
        command = /bin/cat

        [program:three]
        command = /bin/pig

        [group:thegroup]
        programs = three
        """)
        instance.configfile = StringIO(text)
        instance.process_config()

        section = instance.configroot.supervisord

        self.assertEqual(len(section.process_group_configs), 2)

        cat = section.process_group_configs[0]
        self.assertEqual(len(cat.process_configs), 1)
        proc = cat.process_configs[0]
        self.assertEqual(proc.name, 'one')
        self.assertEqual(proc.command, '/bin/cat')
        self.assertTrue(section.process_group_configs is
                        instance.process_group_configs)

        cat = section.process_group_configs[1]
        self.assertEqual(len(cat.process_configs), 1)
        proc = cat.process_configs[0]
        self.assertEqual(proc.name, 'three')
        self.assertEqual(proc.command, '/bin/pig')

    def test_reload_clears_parse_warnings(self):
        instance = self._makeOne()
        old_warning = "Warning from a prior config read"
        instance.parse_warnings = [old_warning]

        text = lstrip("""\
        [supervisord]
        user=root

        [program:cat]
        command = /bin/cat
        """)
        instance.configfile = StringIO(text)
        instance.realize(args=[])
        self.assertFalse(old_warning in instance.parse_warnings)

    def test_unreadable_config_file(self):
        # Quick and dirty way of coming up with a decent filename
        tempf = tempfile.NamedTemporaryFile()
        fname = tempf.name
        tempf.close()
        self.assertFalse(os.path.exists(fname))

        instance = self._makeOne()
        instance.stderr = StringIO()

        class DummyException(Exception):
            def __init__(self, exitcode):
                self.exitcode = exitcode
        def dummy_exit(self, exitcode=2):
            # Important default exitcode=2 like sys.exit.
            raise DummyException(exitcode)
        instance.exit = dummy_exit
        try:
            instance.realize(args=['-c', fname])
        except DummyException, e:
            self.assertEqual(e.exitcode, 2)
        else:
            self.fail("expected exception")

        try:
            instance.read_config(fname)
        except ValueError, e:
            self.assertTrue("could not find config file" in str(e))
        else:
            self.fail("expected exception")

        tempf = tempfile.NamedTemporaryFile()
        os.chmod(tempf.name, 0) # Removing read perms
        try:
            instance.read_config(tempf.name)
        except ValueError, e:
            self.assertTrue("could not read config file" in str(e))
        else:
            self.fail("expected exception")
        tempf.close()

    def test_readFile_failed(self):
        from supervisor.options import readFile
        try:
            readFile('/notthere', 0, 10)
        except ValueError:
            inst = sys.exc_info()[1]
            self.assertEqual(inst.args[0], 'FAILED')
        else:
            raise AssertionError("Didn't raise")

    def test_get_pid(self):
        instance = self._makeOne()
        self.assertEqual(os.getpid(), instance.get_pid())

    def test_get_signal_delegates_to_signal_receiver(self):
        instance = self._makeOne()
        instance.signal_receiver.receive(signal.SIGTERM, None)
        instance.signal_receiver.receive(signal.SIGCHLD, None)
        self.assertEqual(instance.get_signal(), signal.SIGTERM)
        self.assertEqual(instance.get_signal(), signal.SIGCHLD)
        self.assertEqual(instance.get_signal(), None)

    def test_check_execv_args_cant_find_command(self):
        instance = self._makeOne()
        from supervisor.options import NotFound
        self.assertRaises(NotFound, instance.check_execv_args,
                          '/not/there', None, None)

    def test_check_execv_args_notexecutable(self):
        instance = self._makeOne()
        from supervisor.options import NotExecutable
        self.assertRaises(NotExecutable,
                          instance.check_execv_args, '/etc/passwd',
                          ['etc/passwd'], os.stat('/etc/passwd'))

    def test_check_execv_args_isdir(self):
        instance = self._makeOne()
        from supervisor.options import NotExecutable
        self.assertRaises(NotExecutable,
                          instance.check_execv_args, '/',
                          ['/'], os.stat('/'))

    def test_cleanup_afunix_unlink(self):
        fn = tempfile.mktemp()
        f = open(fn, 'w')
        f.write('foo')
        f.close()
        instance = self._makeOne()
        class Port:
            family = socket.AF_UNIX
            address = fn
        class Server:
            pass
        instance.httpservers = [({'family':socket.AF_UNIX, 'file':fn},
                                 Server())]
        instance.pidfile = ''
        instance.cleanup()
        self.assertFalse(os.path.exists(fn))

    def test_cleanup_afunix_nounlink(self):
        fn = tempfile.mktemp()
        try:
            f = open(fn, 'w')
            f.write('foo')
            f.close()
            instance = self._makeOne()
            class Port:
                family = socket.AF_UNIX
                address = fn
            class Server:
                pass
            instance.httpservers = [({'family':socket.AF_UNIX, 'file':fn},
                                     Server())]
            instance.pidfile = ''
            instance.unlink_socketfiles = False
            instance.cleanup()
            self.assertTrue(os.path.exists(fn))
        finally:
            try:
                os.unlink(fn)
            except OSError:
                pass

    def test_close_httpservers(self):
        instance = self._makeOne()
        class Server:
            closed = False
            def close(self):
                self.closed = True
        server = Server()
        instance.httpservers = [({}, server)]
        instance.close_httpservers()
        self.assertEqual(server.closed, True)

    def test_close_logger(self):
        instance = self._makeOne()
        logger = DummyLogger()
        instance.logger = logger
        instance.close_logger()
        self.assertEqual(logger.closed, True)

    def test_write_pidfile_ok(self):
        fn = tempfile.mktemp()
        try:
            instance = self._makeOne()
            instance.logger = DummyLogger()
            instance.pidfile = fn
            instance.write_pidfile()
            self.assertTrue(os.path.exists(fn))
<<<<<<< HEAD
            pid = int(open(fn, 'r').read()[:-1])
=======
            pid = int(read_file(fn)[:-1])
>>>>>>> dd7d2e1a
            self.assertEqual(pid, os.getpid())
            msg = instance.logger.data[0]
            self.assertTrue(msg.startswith('supervisord started with pid'))
        finally:
            try:
                os.unlink(fn)
            except OSError:
                pass

    def test_write_pidfile_fail(self):
        fn = '/cannot/possibly/exist'
        instance = self._makeOne()
        instance.logger = DummyLogger()
        instance.pidfile = fn
        instance.write_pidfile()
        msg = instance.logger.data[0]
        self.assertTrue(msg.startswith('could not write pidfile'))

    def test_close_fd(self):
        instance = self._makeOne()
        innie, outie = os.pipe()
        os.read(innie, 0) # we can read it while its open
        os.write(outie, as_bytes('foo')) # we can write to it while its open
        instance.close_fd(innie)
        self.assertRaises(OSError, os.read, innie, 0)
        instance.close_fd(outie)
        self.assertRaises(OSError, os.write, outie, as_bytes('foo'))

    def test_processes_from_section(self):
        instance = self._makeOne()
        text = lstrip("""\
        [program:foo]
        command = /bin/cat
        priority = 1
        autostart = false
        autorestart = false
        startsecs = 100
        startretries = 100
        user = root
        stdout_logfile = NONE
        stdout_logfile_backups = 1
        stdout_logfile_maxbytes = 100MB
        stdout_events_enabled = true
        stopsignal = KILL
        stopwaitsecs = 100
        killasgroup = true
        exitcodes = 1,4
        redirect_stderr = false
        environment = KEY1=val1,KEY2=val2,KEY3=%(process_num)s
        numprocs = 2
        process_name = %(group_name)s_%(program_name)s_%(process_num)02d
        """)
        from supervisor.options import UnhosedConfigParser
        config = UnhosedConfigParser()
        config.read_string(text)
        pconfigs = instance.processes_from_section(config, 'program:foo', 'bar')
        self.assertEqual(len(pconfigs), 2)
        pconfig = pconfigs[0]
        self.assertEqual(pconfig.name, 'bar_foo_00')
        self.assertEqual(pconfig.command, '/bin/cat')
        self.assertEqual(pconfig.autostart, False)
        self.assertEqual(pconfig.autorestart, False)
        self.assertEqual(pconfig.startsecs, 100)
        self.assertEqual(pconfig.startretries, 100)
        self.assertEqual(pconfig.uid, 0)
        self.assertEqual(pconfig.stdout_logfile, None)
        self.assertEqual(pconfig.stdout_capture_maxbytes, 0)
        self.assertEqual(pconfig.stdout_logfile_maxbytes, 104857600)
        self.assertEqual(pconfig.stdout_events_enabled, True)
        self.assertEqual(pconfig.stopsignal, signal.SIGKILL)
        self.assertEqual(pconfig.stopasgroup, False)
        self.assertEqual(pconfig.killasgroup, True)
        self.assertEqual(pconfig.stopwaitsecs, 100)
        self.assertEqual(pconfig.exitcodes, [1,4])
        self.assertEqual(pconfig.redirect_stderr, False)
        self.assertEqual(pconfig.environment,
                         {'KEY1':'val1', 'KEY2':'val2', 'KEY3':'0'})

    def test_processes_from_section_host_node_name_expansion(self):
        instance = self._makeOne()
        text = lstrip("""\
        [program:foo]
        command = /bin/foo --host=%(host_node_name)s
        """)
        from supervisor.options import UnhosedConfigParser
        config = UnhosedConfigParser()
        config.read_string(text)
        pconfigs = instance.processes_from_section(config, 'program:foo', 'bar')
        import platform
        expected = "/bin/foo --host=" + platform.node()
        self.assertEqual(pconfigs[0].command, expected)

    def test_processes_from_section_environment_variables_expansion(self):
        instance = self._makeOne()
        text = lstrip("""\
        [program:foo]
        command = /bin/foo --path='%(ENV_PATH)s'
        """)
        from supervisor.options import UnhosedConfigParser
        config = UnhosedConfigParser()
        config.read_string(text)
        pconfigs = instance.processes_from_section(config, 'program:foo', 'bar')
        expected = "/bin/foo --path='%s'" % os.environ['PATH']
        self.assertEqual(pconfigs[0].command, expected)

    def test_processes_from_section_bad_program_name_spaces(self):
        instance = self._makeOne()
        text = lstrip("""\
        [program:spaces are bad]
        """)
        from supervisor.options import UnhosedConfigParser
        config = UnhosedConfigParser()
        config.read_string(text)
        self.assertRaises(ValueError, instance.processes_from_section,
                          config, 'program:spaces are bad', None)

    def test_processes_from_section_bad_program_name_colons(self):
        instance = self._makeOne()
        text = lstrip("""\
        [program:colons:are:bad]
        """)
        from supervisor.options import UnhosedConfigParser
        config = UnhosedConfigParser()
        config.read_string(text)
        self.assertRaises(ValueError, instance.processes_from_section,
                          config, 'program:colons:are:bad', None)

    def test_processes_from_section_no_procnum_in_processname(self):
        instance = self._makeOne()
        text = lstrip("""\
        [program:foo]
        command = /bin/cat
        numprocs = 2
        """)
        from supervisor.options import UnhosedConfigParser
        config = UnhosedConfigParser()
        config.read_string(text)
        self.assertRaises(ValueError, instance.processes_from_section,
                          config, 'program:foo', None)

    def test_processes_from_section_no_command(self):
        instance = self._makeOne()
        text = lstrip("""\
        [program:foo]
        numprocs = 2
        """)
        from supervisor.options import UnhosedConfigParser
        config = UnhosedConfigParser()
        config.read_string(text)
        self.assertRaises(ValueError, instance.processes_from_section,
                          config, 'program:foo', None)

    def test_processes_from_section_missing_replacement_in_process_name(self):
        instance = self._makeOne()
        text = lstrip("""\
        [program:foo]
        command = /bin/cat
        process_name = %(not_there)s
        """)
        from supervisor.options import UnhosedConfigParser
        config = UnhosedConfigParser()
        config.read_string(text)
        self.assertRaises(ValueError, instance.processes_from_section,
                          config, 'program:foo', None)

    def test_processes_from_section_bad_expression_in_process_name(self):
        instance = self._makeOne()
        text = lstrip("""\
        [program:foo]
        command = /bin/cat
        process_name = %(program_name)
        """)
        from supervisor.options import UnhosedConfigParser
        config = UnhosedConfigParser()
        config.read_string(text)
        self.assertRaises(ValueError, instance.processes_from_section,
                          config, 'program:foo', None)

    def test_processes_from_section_bad_chars_in_process_name(self):
        instance = self._makeOne()
        text = lstrip("""\
        [program:foo]
        command = /bin/cat
        process_name = colons:are:bad
        """)
        from supervisor.options import UnhosedConfigParser
        config = UnhosedConfigParser()
        config.read_string(text)
        self.assertRaises(ValueError, instance.processes_from_section,
                          config, 'program:foo', None)

    def test_processes_from_section_stopasgroup_implies_killasgroup(self):
        instance = self._makeOne()
        text = lstrip("""\
        [program:foo]
        command = /bin/cat
        process_name = %(program_name)s
        stopasgroup = true
        """)
        from supervisor.options import UnhosedConfigParser
        config = UnhosedConfigParser()
        config.read_string(text)
        pconfigs = instance.processes_from_section(config, 'program:foo', 'bar')
        self.assertEqual(len(pconfigs), 1)
        pconfig = pconfigs[0]
        self.assertEqual(pconfig.stopasgroup, True)
        self.assertEqual(pconfig.killasgroup, True)

    def test_processes_from_section_killasgroup_mismatch_w_stopasgroup(self):
        instance = self._makeOne()
        text = lstrip("""\
        [program:foo]
        command = /bin/cat
        process_name = %(program_name)s
        stopasgroup = true
        killasgroup = false
        """)
        from supervisor.options import UnhosedConfigParser
        config = UnhosedConfigParser()
        config.read_string(text)
        self.assertRaises(ValueError, instance.processes_from_section,
                          config, 'program:foo', None)

    def test_processes_from_autolog_without_rollover(self):
        instance = self._makeOne()
        text = lstrip("""\
        [program:foo]
        command = /bin/foo
        stdout_logfile = AUTO
        stdout_logfile_maxbytes = 0
        stderr_logfile = AUTO
        stderr_logfile_maxbytes = 0
        """)
        from supervisor.options import UnhosedConfigParser
        config = UnhosedConfigParser()
        instance.logger = DummyLogger()
        config.read_string(text)
        instance.processes_from_section(config, 'program:foo', None)
        self.assertEqual(instance.parse_warnings[0],
             'For [program:foo], AUTO logging used for stdout_logfile '
             'without rollover, set maxbytes > 0 to avoid filling up '
              'filesystem unintentionally')
        self.assertEqual(instance.parse_warnings[1],
             'For [program:foo], AUTO logging used for stderr_logfile '
             'without rollover, set maxbytes > 0 to avoid filling up '
              'filesystem unintentionally')

    def test_homogeneous_process_groups_from_parser(self):
        text = lstrip("""\
        [program:many]
        process_name = %(program_name)s_%(process_num)s
        command = /bin/cat
        numprocs = 2
        priority = 1
        """)
        from supervisor.options import UnhosedConfigParser
        config = UnhosedConfigParser()
        config.read_string(text)
        instance = self._makeOne()
        gconfigs = instance.process_groups_from_parser(config)
        self.assertEqual(len(gconfigs), 1)
        gconfig = gconfigs[0]
        self.assertEqual(gconfig.name, 'many')
        self.assertEqual(gconfig.priority, 1)
        self.assertEqual(len(gconfig.process_configs), 2)

    def test_event_listener_pools_from_parser(self):
        text = lstrip("""\
        [eventlistener:dog]
        events=PROCESS_COMMUNICATION
        process_name = %(program_name)s_%(process_num)s
        command = /bin/dog
        numprocs = 2
        priority = 1

        [eventlistener:cat]
        events=PROCESS_COMMUNICATION
        process_name = %(program_name)s_%(process_num)s
        command = /bin/cat
        numprocs = 3

        [eventlistener:biz]
        events=PROCESS_COMMUNICATION
        process_name = %(program_name)s_%(process_num)s
        command = /bin/biz
        numprocs = 2
        """)
        from supervisor.options import UnhosedConfigParser
        from supervisor.dispatchers import default_handler
        config = UnhosedConfigParser()
        config.read_string(text)
        instance = self._makeOne()
        gconfigs = instance.process_groups_from_parser(config)
        self.assertEqual(len(gconfigs), 3)

        gconfig1 = gconfigs[0]
        self.assertEqual(gconfig1.name, 'biz')
        self.assertEqual(gconfig1.result_handler, default_handler)
        self.assertEqual(len(gconfig1.process_configs), 2)

        gconfig1 = gconfigs[1]
        self.assertEqual(gconfig1.name, 'cat')
        self.assertEqual(gconfig1.priority, -1)
        self.assertEqual(gconfig1.result_handler, default_handler)
        self.assertEqual(len(gconfig1.process_configs), 3)

        gconfig1 = gconfigs[2]
        self.assertEqual(gconfig1.name, 'dog')
        self.assertEqual(gconfig1.priority, 1)
        self.assertEqual(gconfig1.result_handler, default_handler)
        self.assertEqual(len(gconfig1.process_configs), 2)

    def test_event_listener_pool_with_event_results_handler(self):
        text = lstrip("""\
        [eventlistener:dog]
        events=PROCESS_COMMUNICATION
        command = /bin/dog
        result_handler = supervisor.tests.base:dummy_handler
        """)
        from supervisor.options import UnhosedConfigParser
        from supervisor.tests.base import dummy_handler
        config = UnhosedConfigParser()
        config.read_string(text)
        instance = self._makeOne()
        gconfigs = instance.process_groups_from_parser(config)
        self.assertEqual(len(gconfigs), 1)

        gconfig1 = gconfigs[0]
        self.assertEqual(gconfig1.result_handler, dummy_handler)

    def test_event_listener_pool_noeventsline(self):
        text = lstrip("""\
        [eventlistener:dog]
        process_name = %(program_name)s_%(process_num)s
        command = /bin/dog
        numprocs = 2
        priority = 1
        """)
        from supervisor.options import UnhosedConfigParser
        config = UnhosedConfigParser()
        config.read_string(text)
        instance = self._makeOne()
        self.assertRaises(ValueError,instance.process_groups_from_parser,config)

    def test_event_listener_pool_unknown_eventtype(self):
        text = lstrip("""\
        [eventlistener:dog]
        events=PROCESS_COMMUNICATION,THIS_EVENT_TYPE_DOESNT_EXIST
        process_name = %(program_name)s_%(process_num)s
        command = /bin/dog
        numprocs = 2
        priority = 1
        """)
        from supervisor.options import UnhosedConfigParser
        config = UnhosedConfigParser()
        config.read_string(text)
        instance = self._makeOne()
        self.assertRaises(ValueError,instance.process_groups_from_parser,config)

    def test_fcgi_programs_from_parser(self):
        from supervisor.options import FastCGIGroupConfig
        from supervisor.options import FastCGIProcessConfig
        text = lstrip("""\
        [fcgi-program:foo]
        socket = unix:///tmp/%(program_name)s.sock
        socket_owner = testuser:testgroup
        socket_mode = 0666
        process_name = %(program_name)s_%(process_num)s
        command = /bin/foo
        numprocs = 2
        priority = 1

        [fcgi-program:bar]
        socket = unix:///tmp/%(program_name)s.sock
        process_name = %(program_name)s_%(process_num)s
        command = /bin/bar
        user = testuser
        numprocs = 3

        [fcgi-program:flub]
        socket = unix:///tmp/%(program_name)s.sock
        command = /bin/flub

        [fcgi-program:cub]
        socket = tcp://localhost:6000
        command = /bin/cub
        """)
        from supervisor.options import UnhosedConfigParser
        config = UnhosedConfigParser()
        config.read_string(text)
        instance = self._makeOne()

        #Patch pwd and grp module functions to give us sentinel
        #uid/gid values so that the test does not depend on
        #any specific system users
        pwd_mock = Mock()
        pwd_mock.return_value = (None, None, sentinel.uid, sentinel.gid)
        grp_mock = Mock()
        grp_mock.return_value = (None, None, sentinel.gid)
        @patch('pwd.getpwuid', pwd_mock)
        @patch('pwd.getpwnam', pwd_mock)
        @patch('grp.getgrnam', grp_mock)
        def get_process_groups(instance, config):
            return instance.process_groups_from_parser(config)

        gconfigs = get_process_groups(instance, config)

        exp_owner = (sentinel.uid, sentinel.gid)

        self.assertEqual(len(gconfigs), 4)

        gconf_foo = gconfigs[0]
        self.assertEqual(gconf_foo.__class__, FastCGIGroupConfig)
        self.assertEqual(gconf_foo.name, 'foo')
        self.assertEqual(gconf_foo.priority, 1)
        self.assertEqual(gconf_foo.socket_config.url,
                                'unix:///tmp/foo.sock')
        self.assertEqual(exp_owner, gconf_foo.socket_config.get_owner())
        self.assertEqual(438, gconf_foo.socket_config.get_mode()) # 0666 in Py2, 0o666 in Py3
        self.assertEqual(len(gconf_foo.process_configs), 2)
        pconfig_foo = gconf_foo.process_configs[0]
        self.assertEqual(pconfig_foo.__class__, FastCGIProcessConfig)

        gconf_bar = gconfigs[1]
        self.assertEqual(gconf_bar.name, 'bar')
        self.assertEqual(gconf_bar.priority, 999)
        self.assertEqual(gconf_bar.socket_config.url,
                         'unix:///tmp/bar.sock')
        self.assertEqual(exp_owner, gconf_bar.socket_config.get_owner())
        self.assertEqual(448, gconf_bar.socket_config.get_mode()) # 0700 in Py2, 0o700 in Py3
        self.assertEqual(len(gconf_bar.process_configs), 3)

        gconf_cub = gconfigs[2]
        self.assertEqual(gconf_cub.name, 'cub')
        self.assertEqual(gconf_cub.socket_config.url,
                         'tcp://localhost:6000')
        self.assertEqual(len(gconf_cub.process_configs), 1)

        gconf_flub = gconfigs[3]
        self.assertEqual(gconf_flub.name, 'flub')
        self.assertEqual(gconf_flub.socket_config.url,
                         'unix:///tmp/flub.sock')
        self.assertEqual(None, gconf_flub.socket_config.get_owner())
        self.assertEqual(448, gconf_flub.socket_config.get_mode()) # 0700 in Py2, 0o700 in Py3
        self.assertEqual(len(gconf_flub.process_configs), 1)



    def test_fcgi_program_no_socket(self):
        text = lstrip("""\
        [fcgi-program:foo]
        process_name = %(program_name)s_%(process_num)s
        command = /bin/foo
        numprocs = 2
        priority = 1
        """)
        from supervisor.options import UnhosedConfigParser
        config = UnhosedConfigParser()
        config.read_string(text)
        instance = self._makeOne()
        self.assertRaises(ValueError,instance.process_groups_from_parser,config)

    def test_fcgi_program_unknown_socket_protocol(self):
        text = lstrip("""\
        [fcgi-program:foo]
        socket=junk://blah
        process_name = %(program_name)s_%(process_num)s
        command = /bin/foo
        numprocs = 2
        priority = 1
        """)
        from supervisor.options import UnhosedConfigParser
        config = UnhosedConfigParser()
        config.read_string(text)
        instance = self._makeOne()
        self.assertRaises(ValueError,instance.process_groups_from_parser,config)

    def test_fcgi_program_rel_unix_sock_path(self):
        text = lstrip("""\
        [fcgi-program:foo]
        socket=unix://relative/path
        process_name = %(program_name)s_%(process_num)s
        command = /bin/foo
        numprocs = 2
        priority = 1
        """)
        from supervisor.options import UnhosedConfigParser
        config = UnhosedConfigParser()
        config.read_string(text)
        instance = self._makeOne()
        self.assertRaises(ValueError,instance.process_groups_from_parser,config)

    def test_fcgi_program_bad_tcp_sock_format(self):
        text = lstrip("""\
        [fcgi-program:foo]
        socket=tcp://missingport
        process_name = %(program_name)s_%(process_num)s
        command = /bin/foo
        numprocs = 2
        priority = 1
        """)
        from supervisor.options import UnhosedConfigParser
        config = UnhosedConfigParser()
        config.read_string(text)
        instance = self._makeOne()
        self.assertRaises(ValueError,instance.process_groups_from_parser,config)

    def test_fcgi_program_bad_expansion_proc_num(self):
        text = lstrip("""\
        [fcgi-program:foo]
        socket=unix:///tmp/%(process_num)s.sock
        process_name = %(program_name)s_%(process_num)s
        command = /bin/foo
        numprocs = 2
        priority = 1
        """)
        from supervisor.options import UnhosedConfigParser
        config = UnhosedConfigParser()
        config.read_string(text)
        instance = self._makeOne()
        self.assertRaises(ValueError,instance.process_groups_from_parser,config)

    def test_fcgi_program_socket_owner_set_for_tcp(self):
        text = lstrip("""\
        [fcgi-program:foo]
        socket=tcp://localhost:8000
        socket_owner=nobody:nobody
        command = /bin/foo
        """)
        from supervisor.options import UnhosedConfigParser
        config = UnhosedConfigParser()
        config.read_string(text)
        instance = self._makeOne()
        self.assertRaises(ValueError,instance.process_groups_from_parser,config)

    def test_fcgi_program_socket_mode_set_for_tcp(self):
        text = lstrip("""\
        [fcgi-program:foo]
        socket = tcp://localhost:8000
        socket_mode = 0777
        command = /bin/foo
        """)
        from supervisor.options import UnhosedConfigParser
        config = UnhosedConfigParser()
        config.read_string(text)
        instance = self._makeOne()
        self.assertRaises(ValueError,instance.process_groups_from_parser,config)

    def test_fcgi_program_bad_socket_owner(self):
        text = lstrip("""\
        [fcgi-program:foo]
        socket = unix:///tmp/foo.sock
        socket_owner = sometotaljunkuserthatshouldnobethere
        command = /bin/foo
        """)
        from supervisor.options import UnhosedConfigParser
        config = UnhosedConfigParser()
        config.read_string(text)
        instance = self._makeOne()
        self.assertRaises(ValueError,instance.process_groups_from_parser,config)

    def test_fcgi_program_bad_socket_mode(self):
        text = lstrip("""\
        [fcgi-program:foo]
        socket = unix:///tmp/foo.sock
        socket_mode = junk
        command = /bin/foo
        """)
        from supervisor.options import UnhosedConfigParser
        config = UnhosedConfigParser()
        config.read_string(text)
        instance = self._makeOne()
        self.assertRaises(ValueError,instance.process_groups_from_parser,config)

    def test_heterogeneous_process_groups_from_parser(self):
        text = lstrip("""\
        [program:one]
        command = /bin/cat

        [program:two]
        command = /bin/cat

        [group:thegroup]
        programs = one,two
        priority = 5
        """)
        from supervisor.options import UnhosedConfigParser
        config = UnhosedConfigParser()
        config.read_string(text)
        instance = self._makeOne()
        gconfigs = instance.process_groups_from_parser(config)
        self.assertEqual(len(gconfigs), 1)
        gconfig = gconfigs[0]
        self.assertEqual(gconfig.name, 'thegroup')
        self.assertEqual(gconfig.priority, 5)
        self.assertEqual(len(gconfig.process_configs), 2)

    def test_mixed_process_groups_from_parser1(self):
        text = lstrip("""\
        [program:one]
        command = /bin/cat

        [program:two]
        command = /bin/cat

        [program:many]
        process_name = %(program_name)s_%(process_num)s
        command = /bin/cat
        numprocs = 2
        priority = 1

        [group:thegroup]
        programs = one,two
        priority = 5
        """)
        from supervisor.options import UnhosedConfigParser
        config = UnhosedConfigParser()
        config.read_string(text)
        instance = self._makeOne()
        gconfigs = instance.process_groups_from_parser(config)
        self.assertEqual(len(gconfigs), 2)

        manyconfig = gconfigs[0]
        self.assertEqual(manyconfig.name, 'many')
        self.assertEqual(manyconfig.priority, 1)
        self.assertEqual(len(manyconfig.process_configs), 2)

        gconfig = gconfigs[1]
        self.assertEqual(gconfig.name, 'thegroup')
        self.assertEqual(gconfig.priority, 5)
        self.assertEqual(len(gconfig.process_configs), 2)

    def test_mixed_process_groups_from_parser2(self):
        text = lstrip("""\
        [program:one]
        command = /bin/cat

        [program:two]
        command = /bin/cat

        [program:many]
        process_name = %(program_name)s_%(process_num)s
        command = /bin/cat
        numprocs = 2
        priority = 1

        [group:thegroup]
        programs = one,two, many
        priority = 5
        """)
        from supervisor.options import UnhosedConfigParser
        config = UnhosedConfigParser()
        config.read_string(text)
        instance = self._makeOne()
        gconfigs = instance.process_groups_from_parser(config)
        self.assertEqual(len(gconfigs), 1)

        gconfig = gconfigs[0]
        self.assertEqual(gconfig.name, 'thegroup')
        self.assertEqual(gconfig.priority, 5)
        self.assertEqual(len(gconfig.process_configs), 4)

    def test_unknown_program_in_heterogeneous_group(self):
        text = lstrip("""\
        [program:one]
        command = /bin/cat

        [group:foo]
        programs = notthere
        """)
        from supervisor.options import UnhosedConfigParser
        config = UnhosedConfigParser()
        config.read_string(text)
        instance = self._makeOne()
        self.assertRaises(ValueError, instance.process_groups_from_parser,
                          config)

    def test_rpcinterfaces_from_parser(self):
        text = lstrip("""\
        [rpcinterface:dummy]
        supervisor.rpcinterface_factory = %s
        foo = bar
        """ % __name__)
        from supervisor.options import UnhosedConfigParser
        config = UnhosedConfigParser()
        config.read_string(text)
        instance = self._makeOne()
        factories = instance.get_plugins(config,
                                         'supervisor.rpcinterface_factory',
                                         'rpcinterface:')
        self.assertEqual(len(factories), 1)
        factory = factories[0]
        self.assertEqual(factory[0], 'dummy')
        self.assertEqual(factory[1], sys.modules[__name__])
        self.assertEqual(factory[2], {'foo':'bar'})

    def test_clear_autochildlogdir(self):
        dn = tempfile.mkdtemp()
        try:
            instance = self._makeOne()
            instance.childlogdir = dn
            sid = 'supervisor'
            instance.identifier = sid
            logfn = instance.get_autochildlog_name('foo', sid,'stdout')
            first = logfn + '.1'
            second = logfn + '.2'
            f1 = open(first, 'w')
            f2 = open(second, 'w')
            instance.clear_autochildlogdir()
            self.assertFalse(os.path.exists(logfn))
            self.assertFalse(os.path.exists(first))
            self.assertFalse(os.path.exists(second))
<<<<<<< HEAD
=======
            f1.close()
            f2.close()
>>>>>>> dd7d2e1a
        finally:
            shutil.rmtree(dn)

    def test_clear_autochildlog_oserror(self):
        instance = self._makeOne()
        instance.childlogdir = '/tmp/this/cant/possibly/existjjjj'
        instance.logger = DummyLogger()
        instance.clear_autochildlogdir()
        self.assertEqual(instance.logger.data, ['Could not clear childlog dir'])

    def test_openhttpservers_reports_friendly_usage_when_eaddrinuse(self):
        supervisord = DummySupervisor()
        instance = self._makeOne()

        def raise_eaddrinuse(supervisord):
            raise socket.error(errno.EADDRINUSE)
        instance.make_http_servers = raise_eaddrinuse

        recorder = []
        def record_usage(message):
            recorder.append(message)
        instance.usage = record_usage

        instance.openhttpservers(supervisord)
        self.assertEqual(len(recorder), 1)
        expected = 'Another program is already listening'
        self.assertTrue(recorder[0].startswith(expected))

    def test_openhttpservers_reports_socket_error_with_errno(self):
        supervisord = DummySupervisor()
        instance = self._makeOne()

        def make_http_servers(supervisord):
            raise socket.error(errno.EPERM)
        instance.make_http_servers = make_http_servers

        recorder = []
        def record_usage(message):
            recorder.append(message)
        instance.usage = record_usage

        instance.openhttpservers(supervisord)
        self.assertEqual(len(recorder), 1)
        expected = ('Cannot open an HTTP server: socket.error '
                    'reported errno.EPERM (%d)' % errno.EPERM)
        self.assertEqual(recorder[0], expected)

    def test_openhttpservers_reports_other_socket_errors(self):
        supervisord = DummySupervisor()
        instance = self._makeOne()

        def make_http_servers(supervisord):
            raise socket.error('uh oh')
        instance.make_http_servers = make_http_servers

        recorder = []
        def record_usage(message):
            recorder.append(message)
        instance.usage = record_usage

        instance.openhttpservers(supervisord)
        self.assertEqual(len(recorder), 1)
        expected = ('Cannot open an HTTP server: socket.error '
                    'reported uh oh')
        self.assertEqual(recorder[0], expected)

    def test_openhttpservers_reports_value_errors(self):
        supervisord = DummySupervisor()
        instance = self._makeOne()

        def make_http_servers(supervisord):
            raise ValueError('not prefixed with help')
        instance.make_http_servers = make_http_servers

        recorder = []
        def record_usage(message):
            recorder.append(message)
        instance.usage = record_usage

        instance.openhttpservers(supervisord)
        self.assertEqual(len(recorder), 1)
        expected = 'not prefixed with help'
        self.assertEqual(recorder[0], expected)

    def test_openhttpservers_does_not_catch_other_exception_types(self):
        supervisord = DummySupervisor()
        instance = self._makeOne()

        def make_http_servers(supervisord):
            raise OverflowError
        instance.make_http_servers = make_http_servers

        # this scenario probably means a bug in supervisor.  we dump
        # all the gory details on the poor user for troubleshooting
        self.assertRaises(OverflowError,
                          instance.openhttpservers, supervisord)

    def test_dropPrivileges_user_none(self):
        instance = self._makeOne()
        msg = instance.dropPrivileges(None)
        self.assertEqual(msg, "No user specified to setuid to!")

    @patch('pwd.getpwuid', Mock(return_value=["foo", None, 12, 34]))
    @patch('os.getuid', Mock(return_value=12))
    def test_dropPrivileges_nonroot_same_user(self):
        instance = self._makeOne()
        msg = instance.dropPrivileges(os.getuid())
        self.assertEqual(msg, None) # no error if same user

    @patch('pwd.getpwuid', Mock(return_value=["foo", None, 55, 34]))
    @patch('os.getuid', Mock(return_value=12))
    def test_dropPrivileges_nonroot_different_user(self):
        instance = self._makeOne()
        msg = instance.dropPrivileges(42)
        self.assertEqual(msg, "Can't drop privilege as nonroot user")

class TestProcessConfig(unittest.TestCase):
    def _getTargetClass(self):
        from supervisor.options import ProcessConfig
        return ProcessConfig

    def _makeOne(self, *arg, **kw):
        defaults = {}
        for name in ('name', 'command', 'directory', 'umask',
                     'priority', 'autostart', 'autorestart',
                     'startsecs', 'startretries', 'uid',
                     'stdout_logfile', 'stdout_capture_maxbytes',
                     'stdout_events_enabled', 'stdout_syslog',
                     'stdout_logfile_backups', 'stdout_logfile_maxbytes',
                     'stderr_logfile', 'stderr_capture_maxbytes',
                     'stderr_events_enabled', 'stderr_syslog',
                     'stderr_logfile_backups', 'stderr_logfile_maxbytes',
                     'stopsignal', 'stopwaitsecs', 'stopasgroup', 'killasgroup', 'exitcodes',
                     'redirect_stderr', 'environment'):
            defaults[name] = name
        defaults.update(kw)
        return self._getTargetClass()(*arg, **defaults)

    def test_create_autochildlogs(self):
        options = DummyOptions()
        instance = self._makeOne(options)
        from supervisor.datatypes import Automatic
        instance.stdout_logfile = Automatic
        instance.stderr_logfile = Automatic
        instance.create_autochildlogs()
        self.assertEqual(instance.stdout_logfile, options.tempfile_name)
        self.assertEqual(instance.stderr_logfile, options.tempfile_name)

    def test_make_process(self):
        options = DummyOptions()
        instance = self._makeOne(options)
        process = instance.make_process()
        from supervisor.process import Subprocess
        self.assertEqual(process.__class__, Subprocess)
        self.assertEqual(process.group, None)

    def test_make_process_with_group(self):
        options = DummyOptions()
        instance = self._makeOne(options)
        process = instance.make_process('abc')
        from supervisor.process import Subprocess
        self.assertEqual(process.__class__, Subprocess)
        self.assertEqual(process.group, 'abc')

    def test_make_dispatchers_stderr_not_redirected(self):
        options = DummyOptions()
        instance = self._makeOne(options)
        instance.redirect_stderr = False
        process1 = DummyProcess(instance)
        dispatchers, pipes = instance.make_dispatchers(process1)
        self.assertEqual(dispatchers[5].channel, 'stdout')
        from supervisor.events import ProcessCommunicationStdoutEvent
        self.assertEqual(dispatchers[5].event_type,
                         ProcessCommunicationStdoutEvent)
        self.assertEqual(pipes['stdout'], 5)
        self.assertEqual(dispatchers[7].channel, 'stderr')
        from supervisor.events import ProcessCommunicationStderrEvent
        self.assertEqual(dispatchers[7].event_type,
                         ProcessCommunicationStderrEvent)
        self.assertEqual(pipes['stderr'], 7)

    def test_make_dispatchers_stderr_redirected(self):
        options = DummyOptions()
        instance = self._makeOne(options)
        process1 = DummyProcess(instance)
        dispatchers, pipes = instance.make_dispatchers(process1)
        self.assertEqual(dispatchers[5].channel, 'stdout')
        self.assertEqual(pipes['stdout'], 5)
        self.assertEqual(pipes['stderr'], None)

class FastCGIProcessConfigTest(unittest.TestCase):
    def _getTargetClass(self):
        from supervisor.options import FastCGIProcessConfig
        return FastCGIProcessConfig

    def _makeOne(self, *arg, **kw):
        defaults = {}
        for name in ('name', 'command', 'directory', 'umask',
                     'priority', 'autostart', 'autorestart',
                     'startsecs', 'startretries', 'uid',
                     'stdout_logfile', 'stdout_capture_maxbytes',
                     'stdout_events_enabled', 'stdout_syslog',
                     'stdout_logfile_backups', 'stdout_logfile_maxbytes',
                     'stderr_logfile', 'stderr_capture_maxbytes',
                     'stderr_events_enabled', 'stderr_syslog',
                     'stderr_logfile_backups', 'stderr_logfile_maxbytes',
                     'stopsignal', 'stopwaitsecs', 'stopasgroup', 'killasgroup', 'exitcodes',
                     'redirect_stderr', 'environment'):
            defaults[name] = name
        defaults.update(kw)
        return self._getTargetClass()(*arg, **defaults)

    def test_make_process(self):
        options = DummyOptions()
        instance = self._makeOne(options)
        self.assertRaises(NotImplementedError, instance.make_process)

    def test_make_process_with_group(self):
        options = DummyOptions()
        instance = self._makeOne(options)
        process = instance.make_process('abc')
        from supervisor.process import FastCGISubprocess
        self.assertEqual(process.__class__, FastCGISubprocess)
        self.assertEqual(process.group, 'abc')

    def test_make_dispatchers(self):
        options = DummyOptions()
        instance = self._makeOne(options)
        instance.redirect_stderr = False
        process1 = DummyProcess(instance)
        dispatchers, pipes = instance.make_dispatchers(process1)
        self.assertEqual(dispatchers[4].channel, 'stdin')
        self.assertEqual(dispatchers[4].closed, True)
        self.assertEqual(dispatchers[5].channel, 'stdout')
        from supervisor.events import ProcessCommunicationStdoutEvent
        self.assertEqual(dispatchers[5].event_type,
                         ProcessCommunicationStdoutEvent)
        self.assertEqual(pipes['stdout'], 5)
        self.assertEqual(dispatchers[7].channel, 'stderr')
        from supervisor.events import ProcessCommunicationStderrEvent
        self.assertEqual(dispatchers[7].event_type,
                         ProcessCommunicationStderrEvent)
        self.assertEqual(pipes['stderr'], 7)

class ProcessGroupConfigTests(unittest.TestCase):
    def _getTargetClass(self):
        from supervisor.options import ProcessGroupConfig
        return ProcessGroupConfig

    def _makeOne(self, options, name, priority, pconfigs):
        return self._getTargetClass()(options, name, priority, pconfigs)

    def test_ctor(self):
        options = DummyOptions()
        instance = self._makeOne(options, 'whatever', 999, [])
        self.assertEqual(instance.options, options)
        self.assertEqual(instance.name, 'whatever')
        self.assertEqual(instance.priority, 999)
        self.assertEqual(instance.process_configs, [])

    def test_after_setuid(self):
        options = DummyOptions()
        pconfigs = [DummyPConfig(options, 'process1', '/bin/process1')]
        instance = self._makeOne(options, 'whatever', 999, pconfigs)
        instance.after_setuid()
        self.assertEqual(pconfigs[0].autochildlogs_created, True)

    def test_make_group(self):
        options = DummyOptions()
        pconfigs = [DummyPConfig(options, 'process1', '/bin/process1')]
        instance = self._makeOne(options, 'whatever', 999, pconfigs)
        group = instance.make_group()
        from supervisor.process import ProcessGroup
        self.assertEqual(group.__class__, ProcessGroup)

class FastCGIGroupConfigTests(unittest.TestCase):
    def _getTargetClass(self):
        from supervisor.options import FastCGIGroupConfig
        return FastCGIGroupConfig

    def _makeOne(self, *args, **kw):
        return self._getTargetClass()(*args, **kw)

    def test_ctor(self):
        options = DummyOptions()
        sock_config = DummySocketConfig(6)
        instance = self._makeOne(options, 'whatever', 999, [], sock_config)
        self.assertEqual(instance.options, options)
        self.assertEqual(instance.name, 'whatever')
        self.assertEqual(instance.priority, 999)
        self.assertEqual(instance.process_configs, [])
        self.assertEqual(instance.socket_config, sock_config)

    def test_same_sockets_are_equal(self):
        options = DummyOptions()
        sock_config1 = DummySocketConfig(6)
        instance1 = self._makeOne(options, 'whatever', 999, [], sock_config1)

        sock_config2 = DummySocketConfig(6)
        instance2 = self._makeOne(options, 'whatever', 999, [], sock_config2)

        self.assertTrue(instance1 == instance2)
        self.assertFalse(instance1 != instance2)

    def test_diff_sockets_are_not_equal(self):
        options = DummyOptions()
        sock_config1 = DummySocketConfig(6)
        instance1 = self._makeOne(options, 'whatever', 999, [], sock_config1)

        sock_config2 = DummySocketConfig(7)
        instance2 = self._makeOne(options, 'whatever', 999, [], sock_config2)

        self.assertTrue(instance1 != instance2)
        self.assertFalse(instance1 == instance2)

class SignalReceiverTests(unittest.TestCase):
    def test_returns_None_initially(self):
        from supervisor.options import SignalReceiver
        sr = SignalReceiver()
        self.assertEqual(sr.get_signal(), None)

    def test_returns_signals_in_order_received(self):
        from supervisor.options import SignalReceiver
        sr = SignalReceiver()
        sr.receive(signal.SIGTERM, 'frame')
        sr.receive(signal.SIGCHLD, 'frame')
        self.assertEqual(sr.get_signal(), signal.SIGTERM)
        self.assertEqual(sr.get_signal(), signal.SIGCHLD)
        self.assertEqual(sr.get_signal(), None)

    def test_does_not_queue_duplicate_signals(self):
        from supervisor.options import SignalReceiver
        sr = SignalReceiver()
        sr.receive(signal.SIGTERM, 'frame')
        sr.receive(signal.SIGTERM, 'frame')
        self.assertEqual(sr.get_signal(), signal.SIGTERM)
        self.assertEqual(sr.get_signal(), None)

    def test_queues_again_after_being_emptied(self):
        from supervisor.options import SignalReceiver
        sr = SignalReceiver()
        sr.receive(signal.SIGTERM, 'frame')
        self.assertEqual(sr.get_signal(), signal.SIGTERM)
        self.assertEqual(sr.get_signal(), None)
        sr.receive(signal.SIGCHLD, 'frame')
        self.assertEqual(sr.get_signal(), signal.SIGCHLD)
        self.assertEqual(sr.get_signal(), None)

class UtilFunctionsTests(unittest.TestCase):
    def test_make_namespec(self):
        from supervisor.options import make_namespec
        self.assertEqual(make_namespec('group', 'process'), 'group:process')
        self.assertEqual(make_namespec('process', 'process'), 'process')

    def test_split_namespec(self):
        from supervisor.options import split_namespec
        s = split_namespec
        self.assertEqual(s('process:group'), ('process', 'group'))
        self.assertEqual(s('process'), ('process', 'process'))
        self.assertEqual(s('group:'), ('group', None))
        self.assertEqual(s('group:*'), ('group', None))

def test_suite():
    return unittest.findTestCases(sys.modules[__name__])

if __name__ == '__main__':
    unittest.main(defaultTest='test_suite')
<|MERGE_RESOLUTION|>--- conflicted
+++ resolved
@@ -15,7 +15,10 @@
     # Python >= 3
     from io import StringIO
 
-from mock import Mock, patch, sentinel
+try:
+    from mock import Mock, patch, sentinel
+except ImportError:
+    from unittest.mock import Mock, patch, sentinel
 from supervisor.py3compat import *
 from supervisor import read_file
 
@@ -93,11 +96,7 @@
         options.realize([])
         self.assertEqual(options.other, 41)
         options.master['other'] = 42
-<<<<<<< HEAD
         options.process_config()
-=======
-        options.process_config_file()
->>>>>>> dd7d2e1a
         self.assertEqual(options.other, 42)
 
     def test_config_reload_do_usage_false(self):
@@ -205,14 +204,16 @@
         instance.exit = dummy_exit
         try:
             instance.realize(args=['-c', fname])
-        except DummyException, e:
+        except DummyException:
+            e = sys.exc_info()[1]
             self.assertEqual(e.exitcode, 2)
         else:
             self.fail("expected exception")
 
         try:
             instance.read_config(fname)
-        except ValueError, e:
+        except ValueError:
+            e = sys.exc_info()[1]
             self.assertTrue("could not find config file" in str(e))
         else:
             self.fail("expected exception")
@@ -221,7 +222,8 @@
         os.chmod(tempf.name, 0) # Removing read perms
         try:
             instance.read_config(tempf.name)
-        except ValueError, e:
+        except ValueError:
+            e = sys.exc_info()[1]
             self.assertTrue("could not read config file" in str(e))
         else:
             self.fail("expected exception")
@@ -519,11 +521,14 @@
 
         try:
             instance.realize()
-        except DummyException, e:
+        except DummyException:
+            e = sys.exc_info()[1]
             # Caught expected exception
             import traceback
-            self.assertEqual(e.exitcode, 2,
-                              "Wrong exitcode for: %s" % traceback.format_exc(e))
+            self.assertEqual(
+                e.exitcode, 2,
+                "Wrong exitcode for: %s" % traceback.format_exc()
+                )
         else:
             self.fail("Did not get a DummyException.")
 
@@ -630,14 +635,16 @@
         instance.exit = dummy_exit
         try:
             instance.realize(args=['-c', fname])
-        except DummyException, e:
+        except DummyException:
+            e = sys.exc_info()[1]
             self.assertEqual(e.exitcode, 2)
         else:
             self.fail("expected exception")
 
         try:
             instance.read_config(fname)
-        except ValueError, e:
+        except ValueError:
+            e = sys.exc_info()[1]
             self.assertTrue("could not find config file" in str(e))
         else:
             self.fail("expected exception")
@@ -646,7 +653,8 @@
         os.chmod(tempf.name, 0) # Removing read perms
         try:
             instance.read_config(tempf.name)
-        except ValueError, e:
+        except ValueError:
+            e = sys.exc_info()[1]
             self.assertTrue("could not read config file" in str(e))
         else:
             self.fail("expected exception")
@@ -761,11 +769,7 @@
             instance.pidfile = fn
             instance.write_pidfile()
             self.assertTrue(os.path.exists(fn))
-<<<<<<< HEAD
-            pid = int(open(fn, 'r').read()[:-1])
-=======
             pid = int(read_file(fn)[:-1])
->>>>>>> dd7d2e1a
             self.assertEqual(pid, os.getpid())
             msg = instance.logger.data[0]
             self.assertTrue(msg.startswith('supervisord started with pid'))
@@ -1478,11 +1482,8 @@
             self.assertFalse(os.path.exists(logfn))
             self.assertFalse(os.path.exists(first))
             self.assertFalse(os.path.exists(second))
-<<<<<<< HEAD
-=======
             f1.close()
             f2.close()
->>>>>>> dd7d2e1a
         finally:
             shutil.rmtree(dn)
 
@@ -1611,13 +1612,15 @@
                      'startsecs', 'startretries', 'uid',
                      'stdout_logfile', 'stdout_capture_maxbytes',
                      'stdout_events_enabled', 'stdout_syslog',
-                     'stdout_logfile_backups', 'stdout_logfile_maxbytes',
                      'stderr_logfile', 'stderr_capture_maxbytes',
                      'stderr_events_enabled', 'stderr_syslog',
-                     'stderr_logfile_backups', 'stderr_logfile_maxbytes',
-                     'stopsignal', 'stopwaitsecs', 'stopasgroup', 'killasgroup', 'exitcodes',
-                     'redirect_stderr', 'environment'):
+                     'stopsignal', 'stopwaitsecs', 'stopasgroup',
+                     'killasgroup', 'exitcodes', 'redirect_stderr',
+                     'environment'):
             defaults[name] = name
+        for name in ('stdout_logfile_backups', 'stdout_logfile_maxbytes',
+                     'stderr_logfile_backups', 'stderr_logfile_maxbytes'):
+            defaults[name] = 10
         defaults.update(kw)
         return self._getTargetClass()(*arg, **defaults)
 
@@ -1685,13 +1688,15 @@
                      'startsecs', 'startretries', 'uid',
                      'stdout_logfile', 'stdout_capture_maxbytes',
                      'stdout_events_enabled', 'stdout_syslog',
-                     'stdout_logfile_backups', 'stdout_logfile_maxbytes',
                      'stderr_logfile', 'stderr_capture_maxbytes',
                      'stderr_events_enabled', 'stderr_syslog',
-                     'stderr_logfile_backups', 'stderr_logfile_maxbytes',
-                     'stopsignal', 'stopwaitsecs', 'stopasgroup', 'killasgroup', 'exitcodes',
-                     'redirect_stderr', 'environment'):
+                     'stopsignal', 'stopwaitsecs', 'stopasgroup',
+                     'killasgroup', 'exitcodes', 'redirect_stderr',
+                     'environment'):
             defaults[name] = name
+        for name in ('stdout_logfile_backups', 'stdout_logfile_maxbytes',
+                     'stderr_logfile_backups', 'stderr_logfile_maxbytes'):
+            defaults[name] = 10
         defaults.update(kw)
         return self._getTargetClass()(*arg, **defaults)
 
