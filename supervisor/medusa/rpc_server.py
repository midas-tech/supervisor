# -*- Mode: Python -*-

# Copyright 1999, 2000 by eGroups, Inc.
#
#                         All Rights Reserved
#
# Permission to use, copy, modify, and distribute this software and
# its documentation for any purpose and without fee is hereby
# granted, provided that the above copyright notice appear in all
# copies and that both that copyright notice and this permission
# notice appear in supporting documentation, and that the name of
# eGroups not be used in advertising or publicity pertaining to
# distribution of the software without specific, written prior
# permission.
#
# EGROUPS DISCLAIMS ALL WARRANTIES WITH REGARD TO THIS SOFTWARE,
# INCLUDING ALL IMPLIED WARRANTIES OF MERCHANTABILITY AND FITNESS, IN
# NO EVENT SHALL EGROUPS BE LIABLE FOR ANY SPECIAL, INDIRECT OR
# CONSEQUENTIAL DAMAGES OR ANY DAMAGES WHATSOEVER RESULTING FROM LOSS
# OF USE, DATA OR PROFITS, WHETHER IN AN ACTION OF CONTRACT,
# NEGLIGENCE OR OTHER TORTIOUS ACTION, ARISING OUT OF OR IN
# CONNECTION WITH THE USE OR PERFORMANCE OF THIS SOFTWARE.

# There are two RPC implementations here.

# The first ('rpc') attempts to be as transparent as possible, and
# passes along 'internal' methods like __getattr__, __getitem__, and
# __del__.  It is rather 'chatty', and may not be suitable for a
# high-performance system.

# The second ('fastrpc') is less flexible, but has much less overhead,
# and is easier to use from an asynchronous client.

import marshal
import supervisor.medusa.text_socket as socket
import sys

import supervisor.medusa.asyncore_25 as asyncore
import supervisor.medusa.asynchat_25 as asynchat

from supervisor.medusa.producers import scanning_producer
from supervisor.medusa.counter import counter

<<<<<<< HEAD
=======
from supervisor.py3compat import *
if PY3:
    from functools import reduce

>>>>>>> dd7d2e1a
MY_NAME = socket.gethostname().split('.')[0]

# ===========================================================================
#                                                         RPC server
# ===========================================================================

# marshal is good for low-level data structures.
# but when passing an 'object' (any non-marshallable object)
# we really want to pass a 'reference', which will act on
# the other side as a proxy.  How transparent can we make this?

class rpc_channel (asynchat.async_chat):

    """Simple RPC server."""

    # a 'packet': NNNNNNNNmmmmmmmmmmmmmmmm
    # (hex length in 8 bytes, followed by marshal'd packet data)
    # same protocol used in both directions.

    STATE_LENGTH = 'length state'
    STATE_PACKET = 'packet state'

    ac_out_buffer_size = 65536

    request_counter = counter()
    exception_counter = counter()
    client_counter = counter()

    def __init__ (self, root, conn, addr):
        self.root = root
        self.addr = addr
        asynchat.async_chat.__init__ (self, conn)
        self.pstate = self.STATE_LENGTH
        self.set_terminator (8)
        self.buffer = []
        self.proxies = {}
        rid = id(root)
        self.new_reference (root)
        p = marshal.dumps ((rid,))
        # send root oid to the other side
        self.push ('%08x%s' % (len(p), p))
        self.client_counter.increment()

    def new_reference (self, object):
        oid = id(object)
        ignore, refcnt = self.proxies.get (oid, (None, 0))
        self.proxies[oid] = (object, refcnt + 1)

    def forget_reference (self, oid):
        object, refcnt = self.proxies.get (oid, (None, 0))
        if refcnt > 1:
            self.proxies[oid] = (object, refcnt - 1)
        else:
            del self.proxies[oid]

    def log (self, *ignore):
        pass

    def collect_incoming_data (self, data):
        self.buffer.append (data)

    def found_terminator (self):
        self.buffer, data = [], ''.join(self.buffer)

        if self.pstate is self.STATE_LENGTH:
<<<<<<< HEAD
            packet_length = int(data, 16)
=======
            packet_length = int (data, 16)
>>>>>>> dd7d2e1a
            self.set_terminator (packet_length)
            self.pstate = self.STATE_PACKET
        else:

            self.set_terminator (8)
            self.pstate = self.STATE_LENGTH

            oid, kind, arg = marshal.loads (data)

            obj, refcnt = self.proxies[oid]
            reply_kind = 2

            try:
                if kind == 0:
                    # __call__
                    result = obj(*arg)
                elif kind == 1:
                    # __getattr__
                    result = getattr (obj, arg)
                elif kind == 2:
                    # __setattr__
                    key, value = arg
                    setattr (obj, key, value)
                    result = None
                elif kind == 3:
                    # __repr__
                    result = repr(obj)
                elif kind == 4:
                    # __del__
                    self.forget_reference (oid)
                    result = None
                elif kind == 5:
                    # __getitem__
                    result = obj[arg]
                elif kind == 6:
                    # __setitem__
                    (key, value) = arg
                    obj[key] = value
                    result = None
                elif kind == 7:
                    # __len__
                    result = len(obj)
                else:
                    result = None

            except:
                reply_kind = 1
                (file,fun,line), t, v, tbinfo = asyncore.compact_traceback()
                result = '%s:%s:%s:%s (%s:%s)' % (MY_NAME, file, fun, line, t, str(v))
                self.log_info (result, 'error')
                self.exception_counter.increment()

            self.request_counter.increment()

            try:
                rb = marshal.dumps ((reply_kind, result))
            except ValueError:
                # unmarshallable object, return a reference
                rid = id(result)
                self.new_reference (result)
                rb = marshal.dumps ((0, rid))

            self.push_with_producer (
                    scanning_producer (
                            ('%08x' % len(rb)) + rb,
                            buffer_size = 65536
                            )
                    )

class rpc_server_root:
    pass

class rpc_server (asyncore.dispatcher):

    def __init__ (self, root, address = ('', 8746)):
        asyncore.dispatcher.__init__(self)
        self.create_socket (socket.AF_INET, socket.SOCK_STREAM)
        self.set_reuse_addr()
        self.bind (address)
        self.listen (128)
        self.root = root

    def handle_accept (self):
        conn, addr = self.accept()
        rpc_channel (self.root, conn, addr)


# ===========================================================================
#                                                  Fast RPC server
# ===========================================================================

# no proxies, request consists
# of a 'chain' of getattrs terminated by a __call__.

# Protocol:
# <path>.<to>.<object> ( <param1>, <param2>, ... )
# => ( <value1>, <value2>, ... )
#
#
# (<path>, <params>)
# path: tuple of strings
# params: tuple of objects

class fastrpc_channel (asynchat.async_chat):

    """Simple RPC server"""

    # a 'packet': NNNNNNNNmmmmmmmmmmmmmmmm
    # (hex length in 8 bytes, followed by marshal'd packet data)
    # same protocol used in both directions.

    # A request consists of (<path-tuple>, <args-tuple>)
    # where <path-tuple> is a list of strings (eqv to 'a.b.c'.split('.'))

    STATE_LENGTH = 'length state'
    STATE_PACKET = 'packet state'

    def __init__ (self, root, conn, addr):
        self.root = root
        self.addr = addr
        asynchat.async_chat.__init__ (self, conn)
        self.pstate = self.STATE_LENGTH
        self.set_terminator (8)
        self.buffer = []

    def log (*ignore):
        pass

    def collect_incoming_data (self, data):
        self.buffer.append (data)

    def found_terminator (self):
        self.buffer, data = [], ''.join(self.buffer)

        if self.pstate is self.STATE_LENGTH:
<<<<<<< HEAD
            packet_length = int(data, 16)
=======
            packet_length = int (data, 16)
>>>>>>> dd7d2e1a
            self.set_terminator (packet_length)
            self.pstate = self.STATE_PACKET
        else:
            self.set_terminator (8)
            self.pstate = self.STATE_LENGTH
            (path, params) = marshal.loads (data)
            o = self.root

            e = None

            try:
                for p in path:
                    o = getattr (o, p)
                result = o(*params)
            except:
                e = repr (asyncore.compact_traceback())
                result = None

            rb = marshal.dumps ((e,result))
            self.push (('%08x' % len(rb)) + rb)

class fastrpc_server (asyncore.dispatcher):

    def __init__ (self, root, address = ('', 8748)):
        asyncore.dispatcher.__init__(self)
        self.create_socket (socket.AF_INET, socket.SOCK_STREAM)
        self.set_reuse_addr()
        self.bind (address)
        self.listen (128)
        self.root = root

    def handle_accept (self):
        conn, addr = self.accept()
        fastrpc_channel (self.root, conn, addr)

# ===========================================================================

if __name__ == '__main__':

    class thing:
        def __del__ (self):
            print('a thing has gone away %08x' % id(self))

    class sample_calc:

        def product (self, *values):
            return reduce (lambda a,b: a*b, values, 1)

        def sum (self, *values):
            return reduce (lambda a,b: a+b, values, 0)

        def eval (self, string):
            return eval (string)

        def make_a_thing (self):
            return thing()

    if '-f' in sys.argv:
        server_class = fastrpc_server
        address = ('', 8748)
    else:
        server_class = rpc_server
        address = ('', 8746)

    root = rpc_server_root()
    root.calc = sample_calc()
    root.sys = sys
    rs = server_class (root, address)
    asyncore.loop()<|MERGE_RESOLUTION|>--- conflicted
+++ resolved
@@ -41,13 +41,10 @@
 from supervisor.medusa.producers import scanning_producer
 from supervisor.medusa.counter import counter
 
-<<<<<<< HEAD
-=======
 from supervisor.py3compat import *
 if PY3:
     from functools import reduce
 
->>>>>>> dd7d2e1a
 MY_NAME = socket.gethostname().split('.')[0]
 
 # ===========================================================================
@@ -113,11 +110,7 @@
         self.buffer, data = [], ''.join(self.buffer)
 
         if self.pstate is self.STATE_LENGTH:
-<<<<<<< HEAD
             packet_length = int(data, 16)
-=======
-            packet_length = int (data, 16)
->>>>>>> dd7d2e1a
             self.set_terminator (packet_length)
             self.pstate = self.STATE_PACKET
         else:
@@ -253,11 +246,7 @@
         self.buffer, data = [], ''.join(self.buffer)
 
         if self.pstate is self.STATE_LENGTH:
-<<<<<<< HEAD
             packet_length = int(data, 16)
-=======
-            packet_length = int (data, 16)
->>>>>>> dd7d2e1a
             self.set_terminator (packet_length)
             self.pstate = self.STATE_PACKET
         else:
