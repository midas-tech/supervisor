import os
import sys
import time
import errno
import shlex
try:
    #noinspection PyUnresolvedReferences
    import StringIO
    #noinspection PyUnresolvedReferences
    from sys import maxint
except ImportError:
    import io as StringIO
    from sys import maxsize as maxint

import traceback
import signal

from supervisor.medusa import asyncore_25 as asyncore

from supervisor.states import ProcessStates
from supervisor.states import SupervisorStates
from supervisor.states import getProcessStateDescription
from supervisor.states import STOPPED_STATES

from supervisor.options import decode_wait_status
from supervisor.options import signame
from supervisor.options import ProcessException, BadCommand

from supervisor.dispatchers import EventListenerStates

from supervisor import events

from supervisor.datatypes import RestartUnconditionally

from supervisor.socket_manager import SocketManager

class Subprocess:

    """A class to manage a subprocess."""

    # Initial state; overridden by instance variables

    pid = 0 # Subprocess pid; 0 when not running
    config = None # ProcessConfig instance
    state = None # process state code
    listener_state = None # listener state code (if we're an event listener)
    event = None # event currently being processed (if we're an event listener)
    laststart = 0 # Last time the subprocess was started; 0 if never
    laststop = 0  # Last time the subprocess was stopped; 0 if never
    delay = 0 # If nonzero, delay starting or killing until this time
    administrative_stop = 0 # true if the process has been stopped by an admin
    system_stop = 0 # true if the process has been stopped by the system
    killing = 0 # flag determining whether we are trying to kill this proc
    backoff = 0 # backoff counter (to startretries)
    dispatchers = None # asyncore output dispatchers (keyed by fd)
    pipes = None # map of channel name to file descriptor #
    exitstatus = None # status attached to dead process by finish()
    spawnerr = None # error message attached by spawn() if any
    group = None # ProcessGroup instance if process is in the group

    def __init__(self, config):
        """Constructor.

        Argument is a ProcessConfig instance.
        """
        self.config = config
        self.dispatchers = {}
        self.pipes = {}
        self.state = ProcessStates.STOPPED

    def removelogs(self):
        for dispatcher in self.dispatchers.values():
            if hasattr(dispatcher, 'removelogs'):
                dispatcher.removelogs()

    def reopenlogs(self):
        for dispatcher in self.dispatchers.values():
            if hasattr(dispatcher, 'reopenlogs'):
                dispatcher.reopenlogs()

    def drain(self):
        for dispatcher in self.dispatchers.values():
            # note that we *must* call readable() for every
            # dispatcher, as it may have side effects for a given
            # dispatcher (eg. call handle_listener_state_change for
            # event listener processes)
            if dispatcher.readable():
                dispatcher.handle_read_event()
            if dispatcher.writable():
                dispatcher.handle_write_event()

    def write(self, chars):
        if not self.pid or self.killing:
            raise OSError(errno.EPIPE, "Process already closed")

        stdin_fd = self.pipes['stdin']
        if stdin_fd is None:
            raise OSError(errno.EPIPE, "Process has no stdin channel")

        dispatcher = self.dispatchers[stdin_fd]
        if dispatcher.closed:
            raise OSError(errno.EPIPE, "Process' stdin channel is closed")

        dispatcher.input_buffer += chars
        dispatcher.flush() # this must raise EPIPE if the pipe is closed

    def get_execv_args(self):
        """Internal: turn a program name into a file name, using $PATH,
        make sure it exists / is executable, raising a ProcessException
        if not """
        try:
            commandargs = shlex.split(self.config.command)
        except ValueError, e:
            raise BadCommand("can't parse command %r: %s" % \
                (self.config.command, str(e)))

        if commandargs:
            program = commandargs[0]
        else:
            raise BadCommand("command is empty")

        if "/" in program:
            filename = program
            try:
                st = self.config.options.stat(filename)
            except OSError:
                st = None

        else:
            path = self.config.options.get_path()
            found = None
            st = None
            for dir in path:
                found = os.path.join(dir, program)
                try:
                    st = self.config.options.stat(found)
                except OSError:
                    pass
                else:
                    break
            if st is None:
                filename = program
            else:
                filename = found

        # check_execv_args will raise a ProcessException if the execv
        # args are bogus, we break it out into a separate options
        # method call here only to service unit tests
        self.config.options.check_execv_args(filename, commandargs, st)

        return filename, commandargs

    event_map = {
        ProcessStates.BACKOFF: events.ProcessStateBackoffEvent,
        ProcessStates.FATAL:   events.ProcessStateFatalEvent,
        ProcessStates.UNKNOWN: events.ProcessStateUnknownEvent,
        ProcessStates.STOPPED: events.ProcessStateStoppedEvent,
        ProcessStates.EXITED:  events.ProcessStateExitedEvent,
        ProcessStates.RUNNING: events.ProcessStateRunningEvent,
        ProcessStates.STARTING: events.ProcessStateStartingEvent,
        ProcessStates.STOPPING: events.ProcessStateStoppingEvent,
        }

    def change_state(self, new_state, expected=True):
        old_state = self.state
        if new_state is old_state:
            # exists for unit tests
            return False

        event_class = self.event_map.get(new_state)
        if event_class is not None:
            event = event_class(self, old_state, expected)
            events.notify(event)

        if new_state == ProcessStates.BACKOFF:
            now = time.time()
            self.backoff += 1
            self.delay = now + self.backoff

        self.state = new_state

    def _assertInState(self, *states):
        if self.state not in states:
            current_state = getProcessStateDescription(self.state)
            allowable_states = ' '.join(map(getProcessStateDescription, states))
            raise AssertionError('Assertion failed for %s: %s not in %s' %  (
                self.config.name, current_state, allowable_states))

    def record_spawnerr(self, msg):
        self.spawnerr = msg
        self.config.options.logger.info("spawnerr: %s" % msg)

    def spawn(self):
        """Start the subprocess.  It must not be running already.

        Return the process id.  If the fork() call fails, return None.
        """
        options = self.config.options

        if self.pid:
            msg = 'process %r already running' % self.config.name
            options.logger.warn(msg)
            return

        self.killing = 0
        self.spawnerr = None
        self.exitstatus = None
        self.system_stop = 0
        self.administrative_stop = 0

        self.laststart = time.time()

        self._assertInState(ProcessStates.EXITED, ProcessStates.FATAL,
                            ProcessStates.BACKOFF, ProcessStates.STOPPED)

        self.change_state(ProcessStates.STARTING)

        try:
            filename, argv = self.get_execv_args()
        except ProcessException:
            what = sys.exc_info()[1]
            self.record_spawnerr(what.args[0])
            self._assertInState(ProcessStates.STARTING)
            self.change_state(ProcessStates.BACKOFF)
            return

        try:
            self.dispatchers, self.pipes = self.config.make_dispatchers(self)
<<<<<<< HEAD
        except OSError, why:
=======
        except OSError:
            why = sys.exc_info()[1]
>>>>>>> dd7d2e1a
            code = why.args[0]
            if code == errno.EMFILE:
                # too many file descriptors open
                msg = 'too many open files to spawn %r' % self.config.name
            else:
                msg = 'unknown error: %s' % errno.errorcode.get(code, code)
            self.record_spawnerr(msg)
            self._assertInState(ProcessStates.STARTING)
            self.change_state(ProcessStates.BACKOFF)
            return

        try:
            pid = options.fork()
<<<<<<< HEAD
        except OSError, why:
=======
        except OSError:
            why = sys.exc_info()[1]
>>>>>>> dd7d2e1a
            code = why.args[0]
            if code == errno.EAGAIN:
                # process table full
                msg  = ('Too many processes in process table to spawn %r' %
                        self.config.name)
            else:
                msg = 'unknown error: %s' % errno.errorcode.get(code, code)

            self.record_spawnerr(msg)
            self._assertInState(ProcessStates.STARTING)
            self.change_state(ProcessStates.BACKOFF)
            options.close_parent_pipes(self.pipes)
            options.close_child_pipes(self.pipes)
            return

        if pid != 0:
            return self._spawn_as_parent(pid)

        else:
            return self._spawn_as_child(filename, argv)

    def _spawn_as_parent(self, pid):
        # Parent
        self.pid = pid
        options = self.config.options
        options.close_child_pipes(self.pipes)
        options.logger.info('spawned: %r with pid %s' % (self.config.name, pid))
        self.spawnerr = None
        self.delay = time.time() + self.config.startsecs
        options.pidhistory[pid] = self
        return pid

    def _prepare_child_fds(self):
        options = self.config.options
        options.dup2(self.pipes['child_stdin'], 0)
        options.dup2(self.pipes['child_stdout'], 1)
        if self.config.redirect_stderr:
            options.dup2(self.pipes['child_stdout'], 2)
        else:
            options.dup2(self.pipes['child_stderr'], 2)
        for i in range(3, options.minfds):
            options.close_fd(i)

    def _spawn_as_child(self, filename, argv):
        options = self.config.options
        try:
            # prevent child from receiving signals sent to the
            # parent by calling os.setpgrp to create a new process
            # group for the child; this prevents, for instance,
            # the case of child processes being sent a SIGINT when
            # running supervisor in foreground mode and Ctrl-C in
            # the terminal window running supervisord is pressed.
            # Presumably it also prevents HUP, etc received by
            # supervisord from being sent to children.
            options.setpgrp()

            self._prepare_child_fds()
            # sending to fd 2 will put this output in the stderr log

            # set user
            setuid_msg = self.set_uid()
            if setuid_msg:
                uid = self.config.uid
                msg = "couldn't setuid to %s: %s\n" % (uid, setuid_msg)
                options.write(2, "supervisor: " + msg)
                return # finally clause will exit the child process

            # set environment
            env = os.environ.copy()
            env['SUPERVISOR_ENABLED'] = '1'
            serverurl = self.config.serverurl
            if serverurl is None: # unset
                serverurl = self.config.options.serverurl # might still be None
            if serverurl:
                env['SUPERVISOR_SERVER_URL'] = serverurl
            env['SUPERVISOR_PROCESS_NAME'] = self.config.name
            if self.group:
                env['SUPERVISOR_GROUP_NAME'] = self.group.config.name
            if self.config.environment is not None:
                env.update(self.config.environment)
<<<<<<< HEAD

            # change directory
=======
            cwd = self.config.directory
>>>>>>> dd7d2e1a
            try:
                if cwd is not None:
                    options.chdir(cwd)
<<<<<<< HEAD
            except OSError, why:
                code = errno.errorcode.get(why.args[0], why.args[0])
                msg = "couldn't chdir to %s: %s\n" % (cwd, code)
                options.write(2, "supervisor: " + msg)
                return # finally clause will exit the child process

            # set umask, then execve
            try:
                if self.config.umask is not None:
                    options.setumask(self.config.umask)
                options.execve(filename, argv, env)
            except OSError, why:
                code = errno.errorcode.get(why.args[0], why.args[0])
                msg = "couldn't exec %s: %s\n" % (argv[0], code)
                options.write(2, "supervisor: " + msg)
            except:
                (file, fun, line), t,v,tbinfo = asyncore.compact_traceback()
                error = '%s, %s: file: %s line: %s' % (t, v, file, line)
                msg = "couldn't exec %s: %s\n" % (filename, error)
                options.write(2, "supervisor: " + msg)

            # this point should only be reached if execve failed.
            # the finally clause will exit the child process.

=======
            except OSError:
                why = sys.exc_info()[1]
                code = errno.errorcode.get(why.args[0], why.args[0])
                msg = "couldn't chdir to %s: %s\n" % (cwd, code)
                options.write(2, msg)
            else:
                try:
                    if self.config.umask is not None:
                        options.setumask(self.config.umask)
                    options.execve(filename, argv, env)
                except OSError:
                    why = sys.exc_info()[1]
                    code = errno.errorcode.get(why.args[0], why.args[0])
                    msg = "couldn't exec %s: %s\n" % (argv[0], code)
                    options.write(2, msg)
                except:
                    (file, fun, line), t,v,tbinfo = asyncore.compact_traceback()
                    error = '%s, %s: file: %s line: %s' % (t, v, file, line)
                    options.write(2, "couldn't exec %s: %s\n" % (filename,
                                                                 error))
>>>>>>> dd7d2e1a
        finally:
            options.write(2, "supervisor: child process was not spawned\n")
            options._exit(127) # exit process with code for spawn failure

    def stop(self):
        """ Administrative stop """
        self.administrative_stop = 1
        return self.kill(self.config.stopsignal)

    def give_up(self):
        self.delay = 0
        self.backoff = 0
        self.system_stop = 1
        self._assertInState(ProcessStates.BACKOFF)
        self.change_state(ProcessStates.FATAL)

    def kill(self, sig):
        """Send a signal to the subprocess.  This may or may not kill it.

        Return None if the signal was sent, or an error message string
        if an error occurred or if the subprocess is not running.
        """
        now = time.time()
        options = self.config.options

        # Properly stop processes in BACKOFF state.
        if self.state == ProcessStates.BACKOFF:
            msg = ("Attempted to kill %s, which is in BACKOFF state." %
                   (self.config.name))
            options.logger.debug(msg)
            self.change_state(ProcessStates.STOPPED)
            return None

        if not self.pid:
            msg = ("attempted to kill %s with sig %s but it wasn't running" %
                   (self.config.name, signame(sig)))
            options.logger.debug(msg)
            return msg

        #If we're in the stopping state, then we've already sent the stop
        #signal and this is the kill signal
        if self.state == ProcessStates.STOPPING:
            killasgroup = self.config.killasgroup
        else:
            killasgroup = self.config.stopasgroup

        as_group = ""
        if killasgroup:
            as_group = "process group "

        options.logger.debug('killing %s (pid %s) %swith signal %s'
                             % (self.config.name,
                                self.pid,
                                as_group,
                                signame(sig))
                             )

        # RUNNING/STARTING/STOPPING -> STOPPING
        self.killing = 1
        self.delay = now + self.config.stopwaitsecs
        # we will already be in the STOPPING state if we're doing a
        # SIGKILL as a result of overrunning stopwaitsecs
        self._assertInState(ProcessStates.RUNNING,ProcessStates.STARTING,
                            ProcessStates.STOPPING)
        self.change_state(ProcessStates.STOPPING)

        pid = self.pid
        if killasgroup:
            # send to the whole process group instead
            pid = -self.pid

        try:
            options.kill(pid, sig)
        except:
            io = StringIO.StringIO()
            traceback.print_exc(file=io)
            tb = io.getvalue()
            msg = 'unknown problem killing %s (%s):%s' % (self.config.name,
                                                          self.pid, tb)
            options.logger.critical(msg)
            self.change_state(ProcessStates.UNKNOWN)
            self.pid = 0
            self.killing = 0
            self.delay = 0
            return msg

        return None

    def finish(self, pid, sts):
        """ The process was reaped and we need to report and manage its state
        """
        self.drain()

        es, msg = decode_wait_status(sts)

        now = time.time()
        self.laststop = now
        processname = self.config.name

        tooquickly = now - self.laststart < self.config.startsecs
        exit_expected = es in self.config.exitcodes

        if self.killing:
            # likely the result of a stop request
            # implies STOPPING -> STOPPED
            self.killing = 0
            self.delay = 0
            self.exitstatus = es

            msg = "stopped: %s (%s)" % (processname, msg)
            self._assertInState(ProcessStates.STOPPING)
            self.change_state(ProcessStates.STOPPED)

        elif tooquickly:
            # the program did not stay up long enough to make it to RUNNING
            # implies STARTING -> BACKOFF
            self.exitstatus = None
            self.spawnerr = 'Exited too quickly (process log may have details)'
            msg = "exited: %s (%s)" % (processname, msg + "; not expected")
            self._assertInState(ProcessStates.STARTING)
            self.change_state(ProcessStates.BACKOFF)

        else:
            # this finish was not the result of a stop request, the
            # program was in the RUNNING state but exited implies
            # RUNNING -> EXITED
            self.delay = 0
            self.backoff = 0
            self.exitstatus = es

            if self.state == ProcessStates.STARTING:
                # XXX I don't know under which circumstances this
                # happens, but in the wild, there is a transition that
                # subverts the RUNNING state (directly from STARTING
                # to EXITED), so we perform the correct transition
                # here.
                self.change_state(ProcessStates.RUNNING)

            self._assertInState(ProcessStates.RUNNING)

            if exit_expected:
                # expected exit code
                msg = "exited: %s (%s)" % (processname, msg + "; expected")
                self.change_state(ProcessStates.EXITED, expected=True)
            else:
                # unexpected exit code
                self.spawnerr = 'Bad exit code %s' % es
                msg = "exited: %s (%s)" % (processname, msg + "; not expected")
                self.change_state(ProcessStates.EXITED, expected=False)

        self.config.options.logger.info(msg)

        self.pid = 0
        self.config.options.close_parent_pipes(self.pipes)
        self.pipes = {}
        self.dispatchers = {}

        # if we died before we processed the current event (only happens
        # if we're an event listener), notify the event system that this
        # event was rejected so it can be processed again.
        if self.event is not None:
            # Note: this should only be true if we were in the BUSY
            # state when finish() was called.
            events.notify(events.EventRejectedEvent(self, self.event))
            self.event = None

    def set_uid(self):
        if self.config.uid is None:
            return
        msg = self.config.options.dropPrivileges(self.config.uid)
        return msg

    def __lt__(self, other):
        return self.config.priority < other.config.priority

    def __cmp__(self, other):
        # sort by priority
        #noinspection PyUnresolvedReferences
        return cmp(self.config.priority, other.config.priority)

    def __repr__(self):
        return '<Subprocess at %s with name %s in state %s>' % (
            id(self),
            self.config.name,
            getProcessStateDescription(self.get_state()))

    def get_state(self):
        return self.state

    def transition(self):
        now = time.time()
        state = self.state

        logger = self.config.options.logger

        if self.config.options.mood > SupervisorStates.RESTARTING:
            # dont start any processes if supervisor is shutting down
            if state == ProcessStates.EXITED:
                if self.config.autorestart:
                    if self.config.autorestart is RestartUnconditionally:
                        # EXITED -> STARTING
                        self.spawn()
                    else: # autorestart is RestartWhenExitUnexpected
                        if self.exitstatus not in self.config.exitcodes:
                            # EXITED -> STARTING
                            self.spawn()
            elif state == ProcessStates.STOPPED and not self.laststart:
                if self.config.autostart:
                    # STOPPED -> STARTING
                    self.spawn()
            elif state == ProcessStates.BACKOFF:
                if self.backoff <= self.config.startretries:
                    if now > self.delay:
                        # BACKOFF -> STARTING
                        self.spawn()

        if state == ProcessStates.STARTING:
            if now - self.laststart > self.config.startsecs:
                # STARTING -> RUNNING if the proc has started
                # successfully and it has stayed up for at least
                # proc.config.startsecs,
                self.delay = 0
                self.backoff = 0
                self._assertInState(ProcessStates.STARTING)
                self.change_state(ProcessStates.RUNNING)
                msg = (
                    'entered RUNNING state, process has stayed up for '
                    '> than %s seconds (startsecs)' % self.config.startsecs)
                logger.info('success: %s %s' % (self.config.name, msg))

        if state == ProcessStates.BACKOFF:
            if self.backoff > self.config.startretries:
                # BACKOFF -> FATAL if the proc has exceeded its number
                # of retries
                self.give_up()
                msg = ('entered FATAL state, too many start retries too '
                       'quickly')
                logger.info('gave up: %s %s' % (self.config.name, msg))

        elif state == ProcessStates.STOPPING:
            time_left = self.delay - now
            if time_left <= 0:
                # kill processes which are taking too long to stop with a final
                # sigkill.  if this doesn't kill it, the process will be stuck
                # in the STOPPING state forever.
                self.config.options.logger.warn(
                    'killing %r (%s) with SIGKILL' % (self.config.name,
                                                      self.pid))
                self.kill(signal.SIGKILL)

class FastCGISubprocess(Subprocess):
    """Extends Subprocess class to handle FastCGI subprocesses"""

    def __init__(self, config):
        Subprocess.__init__(self, config)
        self.fcgi_sock = None

    def before_spawn(self):
        """
        The FastCGI socket needs to be created by the parent before we fork
        """
        if self.group is None:
            raise NotImplementedError('No group set for FastCGISubprocess')
        if not hasattr(self.group, 'socket_manager'):
            raise NotImplementedError('No SocketManager set for '
                                      '%s:%s' % (self.group, dir(self.group)))
        self.fcgi_sock = self.group.socket_manager.get_socket()

    def spawn(self):
        """
        Overrides Subprocess.spawn() so we can hook in before it happens
        """
        self.before_spawn()
        pid = Subprocess.spawn(self)
        if pid is None:
            #Remove object reference to decrement the reference count on error
            self.fcgi_sock = None
        return pid

    def after_finish(self):
        """
        Releases reference to FastCGI socket when process is reaped
        """
        #Remove object reference to decrement the reference count
        self.fcgi_sock = None

    def finish(self, pid, sts):
        """
        Overrides Subprocess.finish() so we can hook in after it happens
        """
        retval = Subprocess.finish(self, pid, sts)
        self.after_finish()
        return retval

    def _prepare_child_fds(self):
        """
        Overrides Subprocess._prepare_child_fds()
        The FastCGI socket needs to be set to file descriptor 0 in the child
        """
        sock_fd = self.fcgi_sock.fileno()

        options = self.config.options
        options.dup2(sock_fd, 0)
        options.dup2(self.pipes['child_stdout'], 1)
        if self.config.redirect_stderr:
            options.dup2(self.pipes['child_stdout'], 2)
        else:
            options.dup2(self.pipes['child_stderr'], 2)
        for i in range(3, options.minfds):
            options.close_fd(i)

class ProcessGroupBase:
    def __init__(self, config):
        self.config = config
        self.processes = {}
        for pconfig in self.config.process_configs:
            self.processes[pconfig.name] = pconfig.make_process(self)


    def __lt__(self, other):
        return self.config.priority < other.config.priority

    def __cmp__(self, other):
        #noinspection PyUnresolvedReferences
        return cmp(self.config.priority, other.config.priority)

    def __repr__(self):
        return '<%s instance at %s named %s>' % (self.__class__, id(self),
                                                 self.config.name)

    def removelogs(self):
        for process in self.processes.values():
            process.removelogs()

    def reopenlogs(self):
        for process in self.processes.values():
            process.reopenlogs()

    def stop_all(self):
        processes = list(self.processes.values())
        processes.sort()
        processes.reverse() # stop in desc priority order

        for proc in processes:
            state = proc.get_state()
            if state == ProcessStates.RUNNING:
                # RUNNING -> STOPPING
                proc.stop()
            elif state == ProcessStates.STARTING:
                # STARTING -> STOPPING
                proc.stop()
            elif state == ProcessStates.BACKOFF:
                # BACKOFF -> FATAL
                proc.give_up()

    def get_unstopped_processes(self):
        """ Processes which aren't in a state that is considered 'stopped' """
        return [ x for x in self.processes.values() if x.get_state() not in
                 STOPPED_STATES ]

    def get_dispatchers(self):
        dispatchers = {}
        for process in self.processes.values():
            dispatchers.update(process.dispatchers)
        return dispatchers

class ProcessGroup(ProcessGroupBase):
    def transition(self):
        for proc in self.processes.values():
            proc.transition()

class FastCGIProcessGroup(ProcessGroup):

    def __init__(self, config, **kwargs):
        ProcessGroup.__init__(self, config)
        sockManagerKlass = kwargs.get('socketManager', SocketManager)
        self.socket_manager = sockManagerKlass(config.socket_config,
                                               logger=config.options.logger)
        #It's not required to call get_socket() here but we want
        #to fail early during start up if there is a config error
        try:
            self.socket_manager.get_socket()
        except Exception:
            e = sys.exc_info()[1]
            raise ValueError('Could not create FastCGI socket %s: %s' % (self.socket_manager.config(), e))

class EventListenerPool(ProcessGroupBase):
    def __init__(self, config):
        ProcessGroupBase.__init__(self, config)
        self.event_buffer = []
        for event_type in self.config.pool_events:
            events.subscribe(event_type, self._acceptEvent)
        events.subscribe(events.EventRejectedEvent, self.handle_rejected)
        self.serial = -1
        self.last_dispatch = 0
        self.dispatch_throttle = 0 # in seconds: .00195 is an interesting one

    def handle_rejected(self, event):
        process = event.process
        procs = self.processes.values()
        if process in procs: # this is one of our processes
            # rebuffer the event
            self._acceptEvent(event.event, head=True)

    def transition(self):
        processes = self.processes.values()
        dispatch_capable = False
        for process in processes:
            process.transition()
            # this is redundant, we do it in _dispatchEvent too, but we
            # want to reduce function call overhead
            if process.state == ProcessStates.RUNNING:
                if process.listener_state == EventListenerStates.READY:
                    dispatch_capable = True
        if dispatch_capable:
            if self.dispatch_throttle:
                now = time.time()
                if now - self.last_dispatch < self.dispatch_throttle:
                    return
            self.dispatch()

    def dispatch(self):
        while self.event_buffer:
            # dispatch the oldest event
            event = self.event_buffer.pop(0)
            ok = self._dispatchEvent(event)
            if not ok:
                # if we can't dispatch an event, rebuffer it and stop trying
                # to process any further events in the buffer
                self._acceptEvent(event, head=True)
                break
        self.last_dispatch = time.time()

    def _acceptEvent(self, event, head=False):
        # events are required to be instances
        # this has a side effect to fail with an attribute error on 'old style' classes
        event_type = event.__class__
        if not hasattr(event, 'serial'):
            event.serial = new_serial(GlobalSerial)
        if not hasattr(event, 'pool_serials'):
            event.pool_serials = {}
        if self.config.name not in event.pool_serials:
            event.pool_serials[self.config.name] = new_serial(self)
        else:
            self.config.options.logger.debug(
                'rebuffering event %s for pool %s (bufsize %s)' % (
                (event.serial, self.config.name, len(self.event_buffer))))

        if len(self.event_buffer) >= self.config.buffer_size:
            if self.event_buffer:
                # discard the oldest event
                discarded_event = self.event_buffer.pop(0)
                self.config.options.logger.error(
                    'pool %s event buffer overflowed, discarding event %s' % (
                    (self.config.name, discarded_event.serial)))
        if head:
            self.event_buffer.insert(0, event)
        else:
            self.event_buffer.append(event)

    def _dispatchEvent(self, event):
        pool_serial = event.pool_serials[self.config.name]

        for process in self.processes.values():
            if process.state != ProcessStates.RUNNING:
                continue
            if process.listener_state == EventListenerStates.READY:
                payload = str(event)
                try:
                    event_type = event.__class__
                    serial = event.serial
                    envelope = self._eventEnvelope(event_type, serial,
                                                   pool_serial, payload)
                    process.write(envelope)
<<<<<<< HEAD
                except OSError, why:
=======
                except OSError:
                    why = sys.exc_info()[1]
>>>>>>> dd7d2e1a
                    if why.args[0] != errno.EPIPE:
                        raise
                    continue

                process.listener_state = EventListenerStates.BUSY
                process.event = event
                self.config.options.logger.debug(
                    'event %s sent to listener %s' % (
                    event.serial, process.config.name))
                return True

        return False

    def _eventEnvelope(self, event_type, serial, pool_serial, payload):
        event_name = events.getEventNameByType(event_type)
        payload_len = len(payload)
        D = {
            'ver':'3.0',
            'sid':self.config.options.identifier,
            'serial':serial,
            'pool_name':self.config.name,
            'pool_serial':pool_serial,
            'event_name':event_name,
            'len':payload_len,
            'payload':payload,
             }
        return ('ver:%(ver)s server:%(sid)s serial:%(serial)s '
                'pool:%(pool_name)s poolserial:%(pool_serial)s '
                'eventname:%(event_name)s len:%(len)s\n%(payload)s' % D)

class GlobalSerial:
    def __init__(self):
        self.serial = -1

GlobalSerial = GlobalSerial() # singleton

def new_serial(inst):
    if inst.serial == maxint:
        inst.serial = -1
    inst.serial += 1
    return inst.serial


<|MERGE_RESOLUTION|>--- conflicted
+++ resolved
@@ -29,12 +29,13 @@
 from supervisor.dispatchers import EventListenerStates
 
 from supervisor import events
+from supervisor.py3compat import total_ordering
 
 from supervisor.datatypes import RestartUnconditionally
 
 from supervisor.socket_manager import SocketManager
 
-class Subprocess:
+class Subprocess(object):
 
     """A class to manage a subprocess."""
 
@@ -110,7 +111,8 @@
         if not """
         try:
             commandargs = shlex.split(self.config.command)
-        except ValueError, e:
+        except ValueError:
+            e = sys.exc_info()[1]
             raise BadCommand("can't parse command %r: %s" % \
                 (self.config.command, str(e)))
 
@@ -226,12 +228,8 @@
 
         try:
             self.dispatchers, self.pipes = self.config.make_dispatchers(self)
-<<<<<<< HEAD
-        except OSError, why:
-=======
         except OSError:
             why = sys.exc_info()[1]
->>>>>>> dd7d2e1a
             code = why.args[0]
             if code == errno.EMFILE:
                 # too many file descriptors open
@@ -245,12 +243,8 @@
 
         try:
             pid = options.fork()
-<<<<<<< HEAD
-        except OSError, why:
-=======
         except OSError:
             why = sys.exc_info()[1]
->>>>>>> dd7d2e1a
             code = why.args[0]
             if code == errno.EAGAIN:
                 # process table full
@@ -331,17 +325,13 @@
                 env['SUPERVISOR_GROUP_NAME'] = self.group.config.name
             if self.config.environment is not None:
                 env.update(self.config.environment)
-<<<<<<< HEAD
-
             # change directory
-=======
             cwd = self.config.directory
->>>>>>> dd7d2e1a
             try:
                 if cwd is not None:
                     options.chdir(cwd)
-<<<<<<< HEAD
-            except OSError, why:
+            except OSError:
+                why = sys.exc_info()[1]
                 code = errno.errorcode.get(why.args[0], why.args[0])
                 msg = "couldn't chdir to %s: %s\n" % (cwd, code)
                 options.write(2, "supervisor: " + msg)
@@ -352,7 +342,8 @@
                 if self.config.umask is not None:
                     options.setumask(self.config.umask)
                 options.execve(filename, argv, env)
-            except OSError, why:
+            except OSError:
+                why = sys.exc_info()[1]
                 code = errno.errorcode.get(why.args[0], why.args[0])
                 msg = "couldn't exec %s: %s\n" % (argv[0], code)
                 options.write(2, "supervisor: " + msg)
@@ -365,28 +356,6 @@
             # this point should only be reached if execve failed.
             # the finally clause will exit the child process.
 
-=======
-            except OSError:
-                why = sys.exc_info()[1]
-                code = errno.errorcode.get(why.args[0], why.args[0])
-                msg = "couldn't chdir to %s: %s\n" % (cwd, code)
-                options.write(2, msg)
-            else:
-                try:
-                    if self.config.umask is not None:
-                        options.setumask(self.config.umask)
-                    options.execve(filename, argv, env)
-                except OSError:
-                    why = sys.exc_info()[1]
-                    code = errno.errorcode.get(why.args[0], why.args[0])
-                    msg = "couldn't exec %s: %s\n" % (argv[0], code)
-                    options.write(2, msg)
-                except:
-                    (file, fun, line), t,v,tbinfo = asyncore.compact_traceback()
-                    error = '%s, %s: file: %s line: %s' % (t, v, file, line)
-                    options.write(2, "couldn't exec %s: %s\n" % (filename,
-                                                                 error))
->>>>>>> dd7d2e1a
         finally:
             options.write(2, "supervisor: child process was not spawned\n")
             options._exit(127) # exit process with code for spawn failure
@@ -562,10 +531,9 @@
     def __lt__(self, other):
         return self.config.priority < other.config.priority
 
-    def __cmp__(self, other):
+    def __eq__(self, other):
         # sort by priority
-        #noinspection PyUnresolvedReferences
-        return cmp(self.config.priority, other.config.priority)
+        return self.config.priority == other.config.priority
 
     def __repr__(self):
         return '<Subprocess at %s with name %s in state %s>' % (
@@ -637,6 +605,8 @@
                                                       self.pid))
                 self.kill(signal.SIGKILL)
 
+Subprocess = total_ordering(Subprocess)
+                
 class FastCGISubprocess(Subprocess):
     """Extends Subprocess class to handle FastCGI subprocesses"""
 
@@ -698,7 +668,7 @@
         for i in range(3, options.minfds):
             options.close_fd(i)
 
-class ProcessGroupBase:
+class ProcessGroupBase(object):
     def __init__(self, config):
         self.config = config
         self.processes = {}
@@ -709,9 +679,8 @@
     def __lt__(self, other):
         return self.config.priority < other.config.priority
 
-    def __cmp__(self, other):
-        #noinspection PyUnresolvedReferences
-        return cmp(self.config.priority, other.config.priority)
+    def __eq__(self, other):
+        return self.config.priority == other.config.priority
 
     def __repr__(self):
         return '<%s instance at %s named %s>' % (self.__class__, id(self),
@@ -752,6 +721,8 @@
         for process in self.processes.values():
             dispatchers.update(process.dispatchers)
         return dispatchers
+
+ProcessGroupBase = total_ordering(ProcessGroupBase)
 
 class ProcessGroup(ProcessGroupBase):
     def transition(self):
@@ -861,12 +832,8 @@
                     envelope = self._eventEnvelope(event_type, serial,
                                                    pool_serial, payload)
                     process.write(envelope)
-<<<<<<< HEAD
-                except OSError, why:
-=======
                 except OSError:
                     why = sys.exc_info()[1]
->>>>>>> dd7d2e1a
                     if why.args[0] != errno.EPIPE:
                         raise
                     continue
@@ -897,7 +864,7 @@
                 'pool:%(pool_name)s poolserial:%(pool_serial)s '
                 'eventname:%(event_name)s len:%(len)s\n%(payload)s' % D)
 
-class GlobalSerial:
+class GlobalSerial(object):
     def __init__(self):
         self.serial = -1
 
