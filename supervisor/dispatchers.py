--- conflicted
+++ resolved
@@ -1,8 +1,5 @@
-<<<<<<< HEAD
 import warnings
-=======
 import sys
->>>>>>> dd7d2e1a
 import errno
 from supervisor.medusa.asyncore_25 import compact_traceback
 
@@ -22,6 +19,8 @@
 class PDispatcher:
     """ Asyncore dispatcher for mainloop, representing a process channel
     (stdin, stdout, or stderr).  This class is abstract. """
+
+    closed = False # True if close() has been called
 
     def __init__(self, process, channel, fd):
         self.process = process  # process which "owns" this dispatcher
@@ -87,7 +86,6 @@
     output_buffer = '' # data waiting to be logged
 
     def __init__(self, process, event_type, fd):
-<<<<<<< HEAD
         """
         Initialize the dispatcher.
 
@@ -95,11 +93,9 @@
         ProcessLogStderrEvent
         """
         self.process = process
-=======
-        channel = event_type.channel
-        PDispatcher.__init__(self, process, channel, fd)
->>>>>>> dd7d2e1a
         self.event_type = event_type
+        self.fd = fd
+        self.channel = channel = self.event_type.channel
 
         self._setup_logging(process.config, channel)
 
@@ -481,12 +477,8 @@
         if self.input_buffer:
             try:
                 self.flush()
-<<<<<<< HEAD
-            except OSError, why:
-=======
             except OSError:
                 why = sys.exc_info()[1]
->>>>>>> dd7d2e1a
                 if why.args[0] == errno.EPIPE:
                     self.input_buffer = ''
                     self.close()
