--- conflicted
+++ resolved
@@ -471,12 +471,9 @@
             # basic auth
             if self.username is not None and self.password is not None:
                 unencoded = "%s:%s" % (self.username, self.password)
-<<<<<<< HEAD
-                encoded = base64.encodestring(unencoded).replace('\n', '')
-=======
                 encoded = as_string(encodestring(as_bytes(unencoded)))
+                encoded = encoded.replace('\n', '')
                 encoded = encoded.replace('\012', '')
->>>>>>> dd7d2e1a
                 self.headers["Authorization"] = "Basic %s" % encoded
                 
         self.headers["Content-Length"] = str(len(request_body))
