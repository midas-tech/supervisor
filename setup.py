##############################################################################
#
# Copyright (c) 2006-2013 Agendaless Consulting and Contributors.
# All Rights Reserved.
#
# This software is subject to the provisions of the BSD-like license at
# http://www.repoze.org/LICENSE.txt.  A copy of the license should accompany
# this distribution.  THIS SOFTWARE IS PROVIDED "AS IS" AND ANY AND ALL
# EXPRESS OR IMPLIED WARRANTIES ARE DISCLAIMED, INCLUDING, BUT NOT LIMITED TO,
# THE IMPLIED WARRANTIES OF TITLE, MERCHANTABILITY, AGAINST INFRINGEMENT, AND
# FITNESS FOR A PARTICULAR PURPOSE
#
##############################################################################

import os
import sys

if sys.version_info[:2] < (2, 4):
    msg = ("Supervisor requires Python 2.4 or later. You are using version %s. "
           "Please install using a supported version." % sys.version)
    sys.stderr.write(msg)
    sys.exit(1)

<<<<<<< HEAD
requires = ['meld3 >= 0.6.5']
=======
requires = []
>>>>>>> dd7d2e1a

if sys.version_info[:2] < (2, 5):
    # for meld3 (it's a distutils package)
    requires.append('elementtree')

from setuptools import setup, find_packages
here = os.path.abspath(os.path.dirname(__file__))
try:
    README = open(os.path.join(here, 'README.rst')).read()
    CHANGES = open(os.path.join(here, 'CHANGES.txt')).read()
except:
    README = """\
Supervisor is a client/server system that allows its users to
control a number of processes on UNIX-like operating systems. """
    CHANGES = ''

CLASSIFIERS = [
    'Development Status :: 5 - Production/Stable',
    'Environment :: No Input/Output (Daemon)',
    'Intended Audience :: System Administrators',
    'Natural Language :: English',
    'Operating System :: POSIX',
    'Topic :: System :: Boot',
    'Topic :: System :: Monitoring',
    'Topic :: System :: Systems Administration',
    ]

version_txt = os.path.join(here, 'supervisor/version.txt')
supervisor_version = open(version_txt).read().strip()

dist = setup(
    name = 'supervisor',
    version = supervisor_version,
    license = 'BSD-derived (http://www.repoze.org/LICENSE.txt)',
    url = 'http://supervisord.org/',
    description = "A system for controlling process state under UNIX",
    long_description=README + '\n\n' +  CHANGES,
    classifiers = CLASSIFIERS,
    author = "Chris McDonough",
    author_email = "chrism@plope.com",
    maintainer = "Mike Naberezny",
    maintainer_email = "mike@naberezny.com",
    packages = find_packages(),
    install_requires = requires,
    extras_require = {'iterparse':['cElementTree >= 1.0.2']},
    tests_require = ['mock >= 0.5.0'],
    include_package_data = True,
    zip_safe = False,
    namespace_packages = ['supervisor'],
    test_suite = "supervisor.tests",
    entry_points = {
     'console_scripts': [
         'supervisord = supervisor.supervisord:main',
         'supervisorctl = supervisor.supervisorctl:main',
         'echo_supervisord_conf = supervisor.confecho:main',
         'pidproxy = supervisor.pidproxy:main',
         ],
      },
    )<|MERGE_RESOLUTION|>--- conflicted
+++ resolved
@@ -15,22 +15,17 @@
 import os
 import sys
 
-if sys.version_info[:2] < (2, 4):
-    msg = ("Supervisor requires Python 2.4 or later. You are using version %s. "
+if sys.version_info[:2] < (2, 5):
+    msg = ("Supervisor requires Python 2.5 or later. You are using version %s. "
            "Please install using a supported version." % sys.version)
     sys.stderr.write(msg)
     sys.exit(1)
 
-<<<<<<< HEAD
 requires = ['meld3 >= 0.6.5']
-=======
-requires = []
->>>>>>> dd7d2e1a
-
-if sys.version_info[:2] < (2, 5):
-    # for meld3 (it's a distutils package)
-    requires.append('elementtree')
-
+tests_require = []
+if sys.version_info[:2] < (3, 3):
+    tests_require.append('mock')
+    
 from setuptools import setup, find_packages
 here = os.path.abspath(os.path.dirname(__file__))
 try:
@@ -71,10 +66,9 @@
     packages = find_packages(),
     install_requires = requires,
     extras_require = {'iterparse':['cElementTree >= 1.0.2']},
-    tests_require = ['mock >= 0.5.0'],
+    tests_require = tests_require,
     include_package_data = True,
     zip_safe = False,
-    namespace_packages = ['supervisor'],
     test_suite = "supervisor.tests",
     entry_points = {
      'console_scripts': [
