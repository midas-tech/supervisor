--- conflicted
+++ resolved
@@ -103,35 +103,14 @@
         from supervisor.childutils import listener
         from supervisor.dispatchers import PEventListenerDispatcher
         begin = PEventListenerDispatcher.RESULT_TOKEN_START
-<<<<<<< HEAD
-
-        old = sys.stdout
-        try:
-            sys.stdout = StringIO()
-            listener.ok()
-            self.assertEqual(sys.stdout.getvalue(), begin + '2\nOK')
-        finally:
-            sys.stdout = old
-=======
         stdout = StringIO()
         listener.ok(stdout)
         self.assertEqual(stdout.getvalue(), begin + '2\nOK')
->>>>>>> c020bd06
 
     def test_fail(self):
         from supervisor.childutils import listener
         from supervisor.dispatchers import PEventListenerDispatcher
         begin = PEventListenerDispatcher.RESULT_TOKEN_START
-<<<<<<< HEAD
-
-        old = sys.stdout
-        try:
-            sys.stdout = StringIO()
-            listener.fail()
-            self.assertEqual(sys.stdout.getvalue(), begin + '4\nFAIL')
-        finally:
-            sys.stdout = old
-=======
         stdout = StringIO()
         listener.fail(stdout)
         self.assertEqual(stdout.getvalue(), begin + '4\nFAIL')
@@ -146,23 +125,6 @@
         expected = '%s%s\n%s' % (begin, len(msg), msg)
         self.assertEqual(stdout.getvalue(), expected)
         
->>>>>>> c020bd06
-
-    def test_send(self):
-        from supervisor.childutils import listener
-        from supervisor.dispatchers import PEventListenerDispatcher
-        begin = PEventListenerDispatcher.RESULT_TOKEN_START
-
-        old = sys.stdout
-        try:
-            sys.stdout = StringIO()
-            msg = 'the body data ya fool\n'
-            listener.send(msg)
-            expected = '%s%s\n%s' % (begin, len(msg), msg)
-            self.assertEqual(sys.stdout.getvalue(), expected)
-        finally:
-            sys.stdout = old
-        
 
 def test_suite():
     return unittest.findTestCases(sys.modules[__name__])
